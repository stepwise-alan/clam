language: cpp
dist: trusty
os: linux
cache: apt
branches:
  except:
  - mdd
  - soct
matrix:
  include:
  - env: UBUNTU_DIST=xenial
         BUILD_TYPE=MinSizeRel
         ARRAY_DOM=default
    script:
      - docker build --build-arg UBUNTU=${UBUNTU_DIST} --build-arg BUILD_TYPE=${BUILD_TYPE} --build-arg BRANCH=$TRAVIS_BRANCH -t seahorn/clam_5.0:${UBUNTU_DIST} -f docker/clam-full-size-rel.Dockerfile .   
      - |
       if [ "$TRAVIS_EVENT_TYPE" = "cron" ]; then
        echo "$DOCKER_PASSWORD" | docker login -u "$DOCKER_USERNAME" --password-stdin &&
        docker push seahorn/clam_5.0:${UBUNTU_DIST};       
       fi
  - env: UBUNTU_DIST=xenial
         BUILD_TYPE=MinSizeRel
         ARRAY_DOM=new
    script:
      - docker build --build-arg UBUNTU=${UBUNTU_DIST} --build-arg BUILD_TYPE=${BUILD_TYPE} --build-arg BRANCH=$TRAVIS_BRANCH -t seahorn/clam_with_array_adapt_5.0:${UBUNTU_DIST} -f docker/clam-array-adapt-full-size-rel.Dockerfile . 
services:
  - docker
install: true
<<<<<<< HEAD

script:
  ### build and run tests with docker
  - docker build --build-arg UBUNTU=${UBUNTU_DIST} --build-arg BUILD_TYPE=${BUILD_TYPE} -t seahorn/clam_llvm_8.0 -f docker/clam-full-size-rel.Dockerfile .
  
  - 'if [ "$TRAVIS_EVENT_TYPE" = "cron" ] ;
        then echo "$DOCKER_PASSWORD" | docker login -u "$DOCKER_USERNAME" --password-stdin
          && docker push seahorn/clam_llvm_8.0:latest ;
     fi '

=======
>>>>>>> d180ff83
notifications:
   slack: seahornteam:NAUqZmZHFFviPH4ktQbJXgKu
   email:
     recipients:
     - seahorn-build@googlegroups.com
     on_success: always
     on_failure: always<|MERGE_RESOLUTION|>--- conflicted
+++ resolved
@@ -12,33 +12,20 @@
          BUILD_TYPE=MinSizeRel
          ARRAY_DOM=default
     script:
-      - docker build --build-arg UBUNTU=${UBUNTU_DIST} --build-arg BUILD_TYPE=${BUILD_TYPE} --build-arg BRANCH=$TRAVIS_BRANCH -t seahorn/clam_5.0:${UBUNTU_DIST} -f docker/clam-full-size-rel.Dockerfile .   
+      - docker build --build-arg UBUNTU=${UBUNTU_DIST} --build-arg BUILD_TYPE=${BUILD_TYPE} --build-arg BRANCH=$TRAVIS_BRANCH -t seahorn/clam_8.0:${UBUNTU_DIST} -f docker/clam-full-size-rel.Dockerfile .   
       - |
        if [ "$TRAVIS_EVENT_TYPE" = "cron" ]; then
         echo "$DOCKER_PASSWORD" | docker login -u "$DOCKER_USERNAME" --password-stdin &&
-        docker push seahorn/clam_5.0:${UBUNTU_DIST};       
+        docker push seahorn/clam_8.0:${UBUNTU_DIST};       
        fi
   - env: UBUNTU_DIST=xenial
          BUILD_TYPE=MinSizeRel
          ARRAY_DOM=new
     script:
-      - docker build --build-arg UBUNTU=${UBUNTU_DIST} --build-arg BUILD_TYPE=${BUILD_TYPE} --build-arg BRANCH=$TRAVIS_BRANCH -t seahorn/clam_with_array_adapt_5.0:${UBUNTU_DIST} -f docker/clam-array-adapt-full-size-rel.Dockerfile . 
+      - docker build --build-arg UBUNTU=${UBUNTU_DIST} --build-arg BUILD_TYPE=${BUILD_TYPE} --build-arg BRANCH=$TRAVIS_BRANCH -t seahorn/clam_with_array_adapt_8.0:${UBUNTU_DIST} -f docker/clam-array-adapt-full-size-rel.Dockerfile . 
 services:
   - docker
 install: true
-<<<<<<< HEAD
-
-script:
-  ### build and run tests with docker
-  - docker build --build-arg UBUNTU=${UBUNTU_DIST} --build-arg BUILD_TYPE=${BUILD_TYPE} -t seahorn/clam_llvm_8.0 -f docker/clam-full-size-rel.Dockerfile .
-  
-  - 'if [ "$TRAVIS_EVENT_TYPE" = "cron" ] ;
-        then echo "$DOCKER_PASSWORD" | docker login -u "$DOCKER_USERNAME" --password-stdin
-          && docker push seahorn/clam_llvm_8.0:latest ;
-     fi '
-
-=======
->>>>>>> d180ff83
 notifications:
    slack: seahornteam:NAUqZmZHFFviPH4ktQbJXgKu
    email:
