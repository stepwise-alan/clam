--- conflicted
+++ resolved
@@ -18,20 +18,12 @@
 
 script:
   ### build and run tests with docker
-<<<<<<< HEAD
   ##- docker build --build-arg UBUNTU=${UBUNTU_DIST} --build-arg BUILD_TYPE=${BUILD_TYPE} -t crabllvm_${UBUNTU_DIST} -f docker/crabllvm-full-size-rel.Dockerfile .
   - docker build --build-arg UBUNTU=${UBUNTU_DIST} --build-arg BUILD_TYPE=${BUILD_TYPE} -t seahorn/crabllvm_llvm_8.0 -f docker/crabllvm-full-size-rel.Dockerfile .
   
   - 'if [ "$TRAVIS_EVENT_TYPE" = "cron" ] ;
         then echo "$DOCKER_PASSWORD" | docker login -u "$DOCKER_USERNAME" --password-stdin
           && docker push seahorn/crabllvm_llvm_8.0:latest ;
-=======
-  - docker build --build-arg UBUNTU=${UBUNTU_DIST} --build-arg BUILD_TYPE=${BUILD_TYPE} -t seahorn/crabllvm_llvm_5.0:${UBUNTU_DIST} -f docker/crabllvm-full-size-rel.Dockerfile .
-  
-  - 'if [ "$TRAVIS_EVENT_TYPE" = "cron" ] ;
-        then echo "$DOCKER_PASSWORD" | docker login -u "$DOCKER_USERNAME" --password-stdin
-          && docker push seahorn/crabllvm_llvm_5.0:${UBUNTU_DIST};
->>>>>>> 189b816c
      fi '
 
 notifications:
