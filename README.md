# Clam: Crab for Llvm Abstraction Manager #

<a href="https://travis-ci.org/seahorn/crab-llvm"><img src="https://travis-ci.org/seahorn/crab-llvm.svg?branch=llvm-8.0" title="Ubuntu 16.04 LTS 64bit, g++-5"/></a>

<img src="https://upload.wikimedia.org/wikipedia/en/4/4c/LLVM_Logo.svg" alt="llvm logo" width=280 height=200 /><img src="http://i.imgur.com/IDKhq5h.png" alt="crab logo" width=280 height=200 /> 

Clam is a static analyzer that computes inductive invariants for
LLVM-based languages based on
the [Crab](https://github.com/seahorn/crab) library. This branch
supports LLVM 8.0. However, the external package `llvm-seahorn` cannot
be used because it has not been ported yet to LLVM 8.0.

# Requirements #

Clam is written in C++ and uses heavily the Boost library. The
main requirements are:

- C++ compiler supporting c++11
- Boost
- GMP 
- MPFR (if `-DCRAB_USE_APRON=ON` or `-DCRAB_USE_ELINA=ON`)

In linux, you can install requirements typing the commands:

     sudo apt-get install libboost-all-dev libboost-program-options-dev
     sudo apt-get install libgmp-dev
     sudo apt-get install libmpfr-dev	

To run tests you need to install `lit` and `OutputCheck`. In Linux:

     apt-get install python-pip
     pip install lit
     pip install OutputCheck

# Installation from sources # 

The basic compilation steps are:

     mkdir build && cd build
     cmake -DCMAKE_INSTALL_PREFIX=_DIR_ ../
     cmake --build . --target crab && cmake ..
     cmake --build . --target llvm && cmake ..      
     cmake --build . --target install 


Clam provides several components that are installed via the `extra`
target. These components can be used by other projects outside of
Clam.


* [llvm-dsa](https://github.com/seahorn/llvm-dsa): ``` git clone https://github.com/seahorn/llvm-dsa.git ```

  `llvm-dsa` is the legacy DSA implementation
  from [PoolAlloc](https://llvm.org/svn/llvm-project/poolalloc/). DSA
  (Data Structure Analysis) is a heap analysis
  described
  [here](http://llvm.org/pubs/2003-11-15-DataStructureAnalysisTR.ps)
  and it is used by Clam to disambiguate the heap.
  
* [sea-dsa](https://github.com/seahorn/sea-dsa): ```git clone https://github.com/seahorn/sea-dsa.git```

  `sea-dsa` is a new DSA-based heap analysis more precise than
  `llvm-dsa`. Details can be
  found [here](https://jorgenavas.github.io/papers/sea-dsa-SAS17.pdf).
  
* [llvm-seahorn](https://github.com/seahorn/llvm-seahorn): ``` git clone https://github.com/seahorn/llvm-seahorn.git```

   `llvm-seahorn` provides specialized versions of `InstCombine` and
   `IndVarSimplify` LLVM passes as well as a LLVM pass to convert undefined values into nondeterministic calls.

To include these external components, type instead:

     mkdir build && cd build
     cmake -DCMAKE_INSTALL_PREFIX=_DIR_ ../
     cmake --build . --target extra            
     cmake --build . --target crab && cmake ..
     cmake --build . --target llvm && cmake ..           
     cmake --build . --target install 

The Boxes/Apron/Elina domains require third-party libraries. To avoid
the burden to users who are not interested in those domains, the
installation of the libraries is optional.

- If you want to use the Boxes domain then add `-DCRAB_USE_LDD=ON` option.

- If you want to use the Apron library domains then add
  `-DCRAB_USE_APRON=ON` option.

- If you want to use the Elina library domains then add
  `-DCRAB_USE_ELINA=ON` option.

**Important:** Apron and Elina are currently not compatible so you
cannot enable `-DCRAB_USE_APRON=ON` and `-DCRAB_USE_ELINA=ON` at the same time. 

For instance, to install Clam with Boxes and Apron:

     mkdir build && cd build
     cmake -DCMAKE_INSTALL_PREFIX=_DIR_ -DCRAB_USE_LDD=ON -DCRAB_USE_APRON=ON ../
     cmake --build . --target extra                 
     cmake --build . --target crab && cmake ..
     cmake --build . --target ldd && cmake ..
     cmake --build . --target apron && cmake ..
     cmake --build . --target llvm && cmake ..                
     cmake --build . --target install 

## Checking installation ## 

To run some regression tests:

     cmake --build . --target test-simple

# Running Clam without installation #

You can get the latest binary from docker hub using the command:

<<<<<<< HEAD
     docker pull seahorn/crabllvm_llvm_8.0:latest
=======
     docker pull seahorn/clam_5.0:latest
>>>>>>> 0aebdb7b
	 
# Clam architecture #

![Clam Architecture](https://github.com/seahorn/crab-llvm/blob/master/clam_arch.jpg?raw=true "Clam Architecture")

# Example 1 #

Consider the program `test.c`:

```c
extern void __CRAB_assume (int);
extern void __CRAB_assert(int);
extern int  __CRAB_nd(void);

int main() {
  int k = __CRAB_nd();
  int n = __CRAB_nd();
  __CRAB_assume (k > 0);
  __CRAB_assume (n > 0);
  
  int x = k;
  int y = k;
  while (x < n) {
    x++;
    y++;
  }
  __CRAB_assert (x >= y);
  __CRAB_assert (x <= y);  
  return 0;
}

```

Clam provides a Python script called `clam.py`. Type the command:

    clam.py test.c

<<<<<<< HEAD
**Important:** the first thing that `crabllvm.py` does is to compile
  the C program into LLVM bitcode by using Clang. Since Crab-llvm is
  based on LLVM 8.0, the version of clang must be 8.0 as well. 
=======
**Important:** the first thing that `clam.py` does is to compile
  the C program into LLVM bitcode by using Clang. Since Clam is
  based on LLVM 5.0, the version of clang must be 5.0 as well. 
>>>>>>> 0aebdb7b


If the above command succeeds, then the output should be something
like this:

```
Invariants for main
_1:
/**
  INVARIANTS: ({}, {})
**/
  _2 =* ;
  _3 =* ;
  _4 = (-_2 <= -1);
  zext _4:1 to _call:32;
  _6 = (-_3 <= -1);
  zext _6:1 to _call1:32;
  x.0 = _2;
  y.0 = _2;
  goto _x.0;
/**
  INVARIANTS: ({}, {_call -> [0, 1], _call1 -> [0, 1], _2-x.0<=0, y.0-x.0<=0, x.0-_2<=0, y.0-_2<=0, _2-y.0<=0, x.0-y.0<=0})
**/
_x.0:
/**
  INVARIANTS: ({}, {_call -> [0, 1], _call1 -> [0, 1], _2-x.0<=0, y.0-x.0<=0, _2-y.0<=0, x.0-y.0<=0})
**/
  goto __@bb_1,__@bb_2;
__@bb_1:
  assume (-_3+x.0 <= -1);
  goto _10;
_10:
/**
  INVARIANTS: ({}, {_call -> [0, 1], _call1 -> [0, 1], _2-x.0<=0, y.0-x.0<=0, _2-y.0<=0, x.0-y.0<=0, x.0-_3<=-1, _2-_3<=-1, y.0-_3<=-1})
**/
  _11 = x.0+1;
  _br2 = y.0+1;
  x.0 = _11;
  y.0 = _br2;
  goto _x.0;
/**
  INVARIANTS: ({}, {_call -> [0, 1], _call1 -> [0, 1], _br2-y.0<=0, _11-y.0<=0, _2-y.0<=-1, x.0-y.0<=0, x.0-_3<=0, _2-_3<=-1, y.0-_3<=0, _11-_3<=0, _br2-_3<=0, x.0-_11<=0, _2-_11<=-1, y.0-_11<=0, _br2-_11<=0, y.0-_br2<=0, _2-_br2<=-1, x.0-_br2<=0, _11-_br2<=0, _11-x.0<=0, _br2-x.0<=0, _2-x.0<=-1, y.0-x.0<=0})
**/
__@bb_2:
  assume (_3-x.0 <= 0);
  y.0.lcssa = y.0;
  x.0.lcssa = x.0;
  goto _y.0.lcssa;
_y.0.lcssa:
/**
  INVARIANTS: ({}, {_call -> [0, 1], _call1 -> [0, 1], _2-x.0<=0, y.0-x.0<=0, _3-x.0<=0, y.0.lcssa-x.0<=0, x.0.lcssa-x.0<=0, _2-y.0<=0, x.0-y.0<=0, _3-y.0<=0, y.0.lcssa-y.0<=0, x.0.lcssa-y.0<=0, y.0-y.0.lcssa<=0, _2-y.0.lcssa<=0, x.0-y.0.lcssa<=0, _3-y.0.lcssa<=0, x.0.lcssa-y.0.lcssa<=0, x.0-x.0.lcssa<=0, _2-x.0.lcssa<=0, y.0-x.0.lcssa<=0, _3-x.0.lcssa<=0, y.0.lcssa-x.0.lcssa<=0})
**/
  _14 = (y.0.lcssa-x.0.lcssa <= 0);
  zext _14:1 to _call3:32;
  assert (-_call3 <= -1);
  _16 = (-y.0.lcssa+x.0.lcssa <= 0);
  zext _16:1 to _call4:32;
  assert (-_call4 <= -1);
  @V_17 = 0;
  return @V_17;
/**
  INVARIANTS: ({_14 -> true; _16 -> true}, {_call -> [0, 1], _call1 -> [0, 1], _call3 -> [1, 1], _call4 -> [1, 1], @V_17 -> [0, 0], _2-x.0<=0, y.0-x.0<=0, _3-x.0<=0, y.0.lcssa-x.0<=0, x.0.lcssa-x.0<=0, _2-y.0<=0, x.0-y.0<=0, _3-y.0<=0, y.0.lcssa-y.0<=0, x.0.lcssa-y.0<=0, y.0-y.0.lcssa<=0, _2-y.0.lcssa<=0, x.0-y.0.lcssa<=0, _3-y.0.lcssa<=0, x.0.lcssa-y.0.lcssa<=0, x.0-x.0.lcssa<=0, _2-x.0.lcssa<=0, y.0-x.0.lcssa<=0, _3-x.0.lcssa<=0, y.0.lcssa-x.0.lcssa<=0})
**/
```

It shows the Control-Flow Graph analyzed by Crab together with the
invariants inferred for function `main` that hold at the entry and and
the exit of each basic block.

Note that Clam does not provide a translation from the basic
block identifiers and variable names to the original C program. The
reason is that Clam does not analyze C but instead the
corresponding [LLVM](http://llvm.org/) bitcode generated after
compiling the C program with [Clang](http://clang.llvm.org/). To help
users understanding the invariants Clam provides an option to
visualize the CFG of the function described in terms of the LLVM
bitcode:

    clam.py test.c --llvm-view-cfg

and you should see a screen with a similar CFG to this one:

   <img src="https://github.com/seahorn/crab-llvm/blob/master/demo/test.c.dot.png" alt="LLVM CFG of test.c" width=375 height=400 />

Since we are interested at the relationships between `x` and `y` after
the loop, the LLVM basic block of interest is `_y.0.lcssa` and the
variables are `x.0.lcssa` and `y.0.lcssa`, which are simply renamings
of the loop variables `x.0` and `y.0`, respectively.

With this information, we can look back at the invariants inferred by
our tool and see the linear constraints:

    x.0.lcssa-y.0.lcssa<=0, ... , y.0.lcssa-x.0.lcssa<=0

that implies the desired invariant `x.0.lcssa` = `y.0.lcssa`.


# Clam Options #


Clam analyzes programs with the `zones` domain as the default
abstract domain. Users can choose the abstract domain by typing the
option `--crab-dom=VAL`. The possible values of `VAL` are:

- `int`: intervals
- `ric`: reduced product of `int` and congruences
- `term-int`: `int` with uninterpreted functions
- `dis-int`: disjunctive intervals based on Clousot's DisInt domain
- `term-dis-int`: `dis-int` with uninterpreted functions
- `boxes`: disjunctive intervals based on LDDs (only if `-DUSE_LDD=ON`)
- `zones`: zones domain using sparse DBM in split normal form
- `oct`: Octagon domain (Apron if `-DUSE_APRON=ON` or Elina if `-DUSE_ELINA=ON`)
- `pk`:  Polyhedra domain (Apron if `-DUSE_APRON=ON` or Elina if `-DUSE_ELINA=ON`) 
- `rtz`: reduced product of `term-dis-int` with `zones`
- `w-int`: wrapped interval domain

For domains without narrowing operator (for instance `boxes`,
`dis-int`, and `pk`), you need to set the option:
	
    --crab-narrowing-iterations=N

where `N` is the number of descending iterations (e.g., `N=2`).

You may want also to set the option:
	
	--crab-widening-delay=N

where `N` is the number of fixpoint iterations before triggering
widening (e.g., `N=1`).
	   
The widening operators do not use thresholds by default. To use them,
type the option

	--crab-widening-jump-set=N

where `N` is the maximum number of thresholds.

We also provide the option `--crab-track=VAL` to indicate the level of
abstraction of the translation. The possible values of `VAL` are:

- `num`: translate only operations over integer and boolean scalars (LLVM registers).
- `ptr`: `num` + translate all operations over pointers using crab pointer operations. 
- `arr`: `num` + translates all operations over pointers using pointer
  arithmetic and Crab arrays.

   If the level is `arr` then Clam's frontend will partition the
   heap into disjoint regions using a pointer analysis. Each region is
   mapped to a Crab array, and each LLVM load and store is translated
   to an array read and write operation, respectively. Then, it will
   use an array domain provided by Crab whose base domain is the one
   selected by option `--crab-domain`. If option
   `--crab-singleton-aliases` is enabled then Clam translates
   global singleton regions to scalar variables.

By default, all the analyses are run in an intra-procedural
manner. Enable the option `--crab-inter` to run the inter-procedural
version. Clam implements a standard two-phase algorithm in which
the call graph is first traversed from the leaves to the root while
computing summaries and then from the root the leaves reusing
summaries. Each function is executed only once. The analysis is sound
with recursive functions but imprecise. The option
`--crab-print-summaries` displays the summaries for each function. The
inter-procedural analysis is specially important if reasoning about
memory contents is desired.

Clam provides the **very experimental** option `--crab-backward`
to enable an iterative forward-backward analysis that might produce
more precise results. The backward analysis computes *necessary
preconditions* of the error states (if program is annotated with
assertions) which are used to refine the set of initial states so that
the forward analysis can refine its results.

Note that apart from inferring invariants or preconditions, Clam
allows checking for assertions. To do that, programs must be annotated
with `__CRAB_assert(c)` where `c` is any expression that evaluates to
a boolean. Note that `__CRAB_assert` must be defined as an `extern`
function so that Clang does not complain:

    extern void __CRAB_assert(int);

Then, you can type:

    clam.py test.c --crab-check=assert

and you should see something like this:

    user-defined assertion checker using SplitDBM
    2  Number of total safe checks
    0  Number of total error checks
    0  Number of total warning checks

Finally, to make easier the communication with other LLVM-based tools,
Clam can output the invariants by inserting them into the LLVM
bitcode via `verifier.assume` instructions. The option
`--crab-add-invariants=block-entry` injects the invariants that hold
at each basic block entry while option
`--crab-add-invariants=after-load` injects the invariants that hold
right after each LLVM load instruction. The option `all` injects
invariants in all above locations. To see the final LLVM bitcode just
add the option `-o out.bc`.

# Example 2 #

Consider the next program:

```c
    extern int __CRAB_nd(void);
    int a[10];
    int main (){
       int i;
       for (i=0;i<10;i++) {
         if (__CRAB_nd ())
            a[i]=0;
         else 
            a[i]=5;
       }
       int res = a[i-1];
       return res;
    }
```

and type

    clam.py test.c --crab-track=arr --crab-add-invariants=all -o test.crab.bc
    llvm-dis test.crab.bc

The content of `test.crab.bc` should be similar to:

```
    define i32 @main() #0 {
    entry:
       br label %loop.header
    loop.header:   ; preds = %loop.body, %entry
       %i.0 = phi i32 [ 0, %entry ], [ %_br2, %loop.body ]
       %crab_2 = icmp ult i32 %i.0, 11
       call void @verifier.assume(i1 %crab_2) #2
       %_br1 = icmp slt i32 %i.0, 10
       br i1 %_br1, label %loop.body, label %loop.exit
    loop.body:   ; preds = %loop.header
       call void @verifier.assume(i1 %_br1) #2
       %crab_14 = icmp ult i32 %i.0, 10
       call void @verifier.assume(i1 %crab_14) #2
       %_5 = call i32 (...)* @__CRAB_nd() #2
       %_6 = icmp eq i32 %_5, 0
       %_7 = sext i32 %i.0 to i64
       %_. = getelementptr inbounds [10 x i32]* @a, i64 0, i64 %_7
       %. = select i1 %_6, i32 5, i32 0
       store i32 %., i32* %_., align 4
       %_br2 = add nsw i32 %i.0, 1
       br label %loop.header
    loop.exit:   ; preds = %loop.header
       %_11 = add nsw i32 %i.0, -1
       %_12 = sext i32 %_11 to i64
       %_13 = getelementptr inbounds [10 x i32]* @a, i64 0, i64 %_12
       %_ret = load i32* %_13, align 4
       %crab_23 = icmp ult i32 %_ret, 6
       call void @verifier.assume(i1 %crab_23) #2
       ret i32 %_ret
    }
```

The special thing about the above LLVM bitcode is the existence of
`@verifier.assume` instructions. For instance, the instruction
`@verifier.assume(i1 %crab_2)` indicates that `%i.0` is between 0 and
10 at the loop header. Also, `@verifier.assume(i1 %crab_23)` indicates
that the result of the load instruction at block `loop.exit` is
between 0 and 5.

# Known limitations of the translation from bitcode to Crab CFG #

- Ignore floating point operations.

# Analysis limitations #

Well, there are many. Most of these limitations are coming from
Crab. Here some of them:

- Most Crab numerical domains reason about linear arithmetic. The
  `term-int` domain is an exception. This domain can treat non-linear
  arithmetic expressions as uninterpreted functions.

- Most Crab numerical domains reason about mathematical integers. The
  `w-int` domain is an exception. The `zones` domain can use machine
  arithmetic but it is not enabled by default.

- There are several Crab numerical domains that compute disjunctive
  invariants (e.g., `boxes` or `dis-int`) but they are still limited
  in terms of expressiveness to keep them tractable.

- The interprocedural analysis is summary-based but it's
  context-insensitive. 
  
- The backward analysis is too experimental and it requires more work.
  
- The option `--crab-track=ptr` translates pointer operations to Crab
  pointer operations without losing precision. However, Crab does not
  provide currently any pointer or shape analysis, and thus, very
  little reasoning about pointer operations can be currently done.
 
  Alternatively, points-to information can be provided to Clam by
  `llvm-dsa`/`sea-dsa` as a pre-analysis step if `--crab-track=arr`.
  Clam uses this pre-analysis step to statically partition memory
  into disjoint regions and then (under some conditions) translate
  regions to Crab arrays. Then, Clam uses one of the Crab array
  domains to reason about their contents. Currently, Clam only
  supports array smashing but there are more precise array domains
  implemented in Crab that just need to be integrated.
	  
  
<|MERGE_RESOLUTION|>--- conflicted
+++ resolved
@@ -1,475 +1,465 @@
-# Clam: Crab for Llvm Abstraction Manager #
-
-<a href="https://travis-ci.org/seahorn/crab-llvm"><img src="https://travis-ci.org/seahorn/crab-llvm.svg?branch=llvm-8.0" title="Ubuntu 16.04 LTS 64bit, g++-5"/></a>
-
-<img src="https://upload.wikimedia.org/wikipedia/en/4/4c/LLVM_Logo.svg" alt="llvm logo" width=280 height=200 /><img src="http://i.imgur.com/IDKhq5h.png" alt="crab logo" width=280 height=200 /> 
-
-Clam is a static analyzer that computes inductive invariants for
-LLVM-based languages based on
-the [Crab](https://github.com/seahorn/crab) library. This branch
-supports LLVM 8.0. However, the external package `llvm-seahorn` cannot
-be used because it has not been ported yet to LLVM 8.0.
-
-# Requirements #
-
-Clam is written in C++ and uses heavily the Boost library. The
-main requirements are:
-
-- C++ compiler supporting c++11
-- Boost
-- GMP 
-- MPFR (if `-DCRAB_USE_APRON=ON` or `-DCRAB_USE_ELINA=ON`)
-
-In linux, you can install requirements typing the commands:
-
-     sudo apt-get install libboost-all-dev libboost-program-options-dev
-     sudo apt-get install libgmp-dev
-     sudo apt-get install libmpfr-dev	
-
-To run tests you need to install `lit` and `OutputCheck`. In Linux:
-
-     apt-get install python-pip
-     pip install lit
-     pip install OutputCheck
-
-# Installation from sources # 
-
-The basic compilation steps are:
-
-     mkdir build && cd build
-     cmake -DCMAKE_INSTALL_PREFIX=_DIR_ ../
-     cmake --build . --target crab && cmake ..
-     cmake --build . --target llvm && cmake ..      
-     cmake --build . --target install 
-
-
-Clam provides several components that are installed via the `extra`
-target. These components can be used by other projects outside of
-Clam.
-
-
-* [llvm-dsa](https://github.com/seahorn/llvm-dsa): ``` git clone https://github.com/seahorn/llvm-dsa.git ```
-
-  `llvm-dsa` is the legacy DSA implementation
-  from [PoolAlloc](https://llvm.org/svn/llvm-project/poolalloc/). DSA
-  (Data Structure Analysis) is a heap analysis
-  described
-  [here](http://llvm.org/pubs/2003-11-15-DataStructureAnalysisTR.ps)
-  and it is used by Clam to disambiguate the heap.
-  
-* [sea-dsa](https://github.com/seahorn/sea-dsa): ```git clone https://github.com/seahorn/sea-dsa.git```
-
-  `sea-dsa` is a new DSA-based heap analysis more precise than
-  `llvm-dsa`. Details can be
-  found [here](https://jorgenavas.github.io/papers/sea-dsa-SAS17.pdf).
-  
-* [llvm-seahorn](https://github.com/seahorn/llvm-seahorn): ``` git clone https://github.com/seahorn/llvm-seahorn.git```
-
-   `llvm-seahorn` provides specialized versions of `InstCombine` and
-   `IndVarSimplify` LLVM passes as well as a LLVM pass to convert undefined values into nondeterministic calls.
-
-To include these external components, type instead:
-
-     mkdir build && cd build
-     cmake -DCMAKE_INSTALL_PREFIX=_DIR_ ../
-     cmake --build . --target extra            
-     cmake --build . --target crab && cmake ..
-     cmake --build . --target llvm && cmake ..           
-     cmake --build . --target install 
-
-The Boxes/Apron/Elina domains require third-party libraries. To avoid
-the burden to users who are not interested in those domains, the
-installation of the libraries is optional.
-
-- If you want to use the Boxes domain then add `-DCRAB_USE_LDD=ON` option.
-
-- If you want to use the Apron library domains then add
-  `-DCRAB_USE_APRON=ON` option.
-
-- If you want to use the Elina library domains then add
-  `-DCRAB_USE_ELINA=ON` option.
-
-**Important:** Apron and Elina are currently not compatible so you
-cannot enable `-DCRAB_USE_APRON=ON` and `-DCRAB_USE_ELINA=ON` at the same time. 
-
-For instance, to install Clam with Boxes and Apron:
-
-     mkdir build && cd build
-     cmake -DCMAKE_INSTALL_PREFIX=_DIR_ -DCRAB_USE_LDD=ON -DCRAB_USE_APRON=ON ../
-     cmake --build . --target extra                 
-     cmake --build . --target crab && cmake ..
-     cmake --build . --target ldd && cmake ..
-     cmake --build . --target apron && cmake ..
-     cmake --build . --target llvm && cmake ..                
-     cmake --build . --target install 
-
-## Checking installation ## 
-
-To run some regression tests:
-
-     cmake --build . --target test-simple
-
-# Running Clam without installation #
-
-You can get the latest binary from docker hub using the command:
-
-<<<<<<< HEAD
-     docker pull seahorn/crabllvm_llvm_8.0:latest
-=======
-     docker pull seahorn/clam_5.0:latest
->>>>>>> 0aebdb7b
-	 
-# Clam architecture #
-
-![Clam Architecture](https://github.com/seahorn/crab-llvm/blob/master/clam_arch.jpg?raw=true "Clam Architecture")
-
-# Example 1 #
-
-Consider the program `test.c`:
-
-```c
-extern void __CRAB_assume (int);
-extern void __CRAB_assert(int);
-extern int  __CRAB_nd(void);
-
-int main() {
-  int k = __CRAB_nd();
-  int n = __CRAB_nd();
-  __CRAB_assume (k > 0);
-  __CRAB_assume (n > 0);
-  
-  int x = k;
-  int y = k;
-  while (x < n) {
-    x++;
-    y++;
-  }
-  __CRAB_assert (x >= y);
-  __CRAB_assert (x <= y);  
-  return 0;
-}
-
-```
-
-Clam provides a Python script called `clam.py`. Type the command:
-
-    clam.py test.c
-
-<<<<<<< HEAD
-**Important:** the first thing that `crabllvm.py` does is to compile
-  the C program into LLVM bitcode by using Clang. Since Crab-llvm is
-  based on LLVM 8.0, the version of clang must be 8.0 as well. 
-=======
-**Important:** the first thing that `clam.py` does is to compile
-  the C program into LLVM bitcode by using Clang. Since Clam is
-  based on LLVM 5.0, the version of clang must be 5.0 as well. 
->>>>>>> 0aebdb7b
-
-
-If the above command succeeds, then the output should be something
-like this:
-
-```
-Invariants for main
-_1:
-/**
-  INVARIANTS: ({}, {})
-**/
-  _2 =* ;
-  _3 =* ;
-  _4 = (-_2 <= -1);
-  zext _4:1 to _call:32;
-  _6 = (-_3 <= -1);
-  zext _6:1 to _call1:32;
-  x.0 = _2;
-  y.0 = _2;
-  goto _x.0;
-/**
-  INVARIANTS: ({}, {_call -> [0, 1], _call1 -> [0, 1], _2-x.0<=0, y.0-x.0<=0, x.0-_2<=0, y.0-_2<=0, _2-y.0<=0, x.0-y.0<=0})
-**/
-_x.0:
-/**
-  INVARIANTS: ({}, {_call -> [0, 1], _call1 -> [0, 1], _2-x.0<=0, y.0-x.0<=0, _2-y.0<=0, x.0-y.0<=0})
-**/
-  goto __@bb_1,__@bb_2;
-__@bb_1:
-  assume (-_3+x.0 <= -1);
-  goto _10;
-_10:
-/**
-  INVARIANTS: ({}, {_call -> [0, 1], _call1 -> [0, 1], _2-x.0<=0, y.0-x.0<=0, _2-y.0<=0, x.0-y.0<=0, x.0-_3<=-1, _2-_3<=-1, y.0-_3<=-1})
-**/
-  _11 = x.0+1;
-  _br2 = y.0+1;
-  x.0 = _11;
-  y.0 = _br2;
-  goto _x.0;
-/**
-  INVARIANTS: ({}, {_call -> [0, 1], _call1 -> [0, 1], _br2-y.0<=0, _11-y.0<=0, _2-y.0<=-1, x.0-y.0<=0, x.0-_3<=0, _2-_3<=-1, y.0-_3<=0, _11-_3<=0, _br2-_3<=0, x.0-_11<=0, _2-_11<=-1, y.0-_11<=0, _br2-_11<=0, y.0-_br2<=0, _2-_br2<=-1, x.0-_br2<=0, _11-_br2<=0, _11-x.0<=0, _br2-x.0<=0, _2-x.0<=-1, y.0-x.0<=0})
-**/
-__@bb_2:
-  assume (_3-x.0 <= 0);
-  y.0.lcssa = y.0;
-  x.0.lcssa = x.0;
-  goto _y.0.lcssa;
-_y.0.lcssa:
-/**
-  INVARIANTS: ({}, {_call -> [0, 1], _call1 -> [0, 1], _2-x.0<=0, y.0-x.0<=0, _3-x.0<=0, y.0.lcssa-x.0<=0, x.0.lcssa-x.0<=0, _2-y.0<=0, x.0-y.0<=0, _3-y.0<=0, y.0.lcssa-y.0<=0, x.0.lcssa-y.0<=0, y.0-y.0.lcssa<=0, _2-y.0.lcssa<=0, x.0-y.0.lcssa<=0, _3-y.0.lcssa<=0, x.0.lcssa-y.0.lcssa<=0, x.0-x.0.lcssa<=0, _2-x.0.lcssa<=0, y.0-x.0.lcssa<=0, _3-x.0.lcssa<=0, y.0.lcssa-x.0.lcssa<=0})
-**/
-  _14 = (y.0.lcssa-x.0.lcssa <= 0);
-  zext _14:1 to _call3:32;
-  assert (-_call3 <= -1);
-  _16 = (-y.0.lcssa+x.0.lcssa <= 0);
-  zext _16:1 to _call4:32;
-  assert (-_call4 <= -1);
-  @V_17 = 0;
-  return @V_17;
-/**
-  INVARIANTS: ({_14 -> true; _16 -> true}, {_call -> [0, 1], _call1 -> [0, 1], _call3 -> [1, 1], _call4 -> [1, 1], @V_17 -> [0, 0], _2-x.0<=0, y.0-x.0<=0, _3-x.0<=0, y.0.lcssa-x.0<=0, x.0.lcssa-x.0<=0, _2-y.0<=0, x.0-y.0<=0, _3-y.0<=0, y.0.lcssa-y.0<=0, x.0.lcssa-y.0<=0, y.0-y.0.lcssa<=0, _2-y.0.lcssa<=0, x.0-y.0.lcssa<=0, _3-y.0.lcssa<=0, x.0.lcssa-y.0.lcssa<=0, x.0-x.0.lcssa<=0, _2-x.0.lcssa<=0, y.0-x.0.lcssa<=0, _3-x.0.lcssa<=0, y.0.lcssa-x.0.lcssa<=0})
-**/
-```
-
-It shows the Control-Flow Graph analyzed by Crab together with the
-invariants inferred for function `main` that hold at the entry and and
-the exit of each basic block.
-
-Note that Clam does not provide a translation from the basic
-block identifiers and variable names to the original C program. The
-reason is that Clam does not analyze C but instead the
-corresponding [LLVM](http://llvm.org/) bitcode generated after
-compiling the C program with [Clang](http://clang.llvm.org/). To help
-users understanding the invariants Clam provides an option to
-visualize the CFG of the function described in terms of the LLVM
-bitcode:
-
-    clam.py test.c --llvm-view-cfg
-
-and you should see a screen with a similar CFG to this one:
-
-   <img src="https://github.com/seahorn/crab-llvm/blob/master/demo/test.c.dot.png" alt="LLVM CFG of test.c" width=375 height=400 />
-
-Since we are interested at the relationships between `x` and `y` after
-the loop, the LLVM basic block of interest is `_y.0.lcssa` and the
-variables are `x.0.lcssa` and `y.0.lcssa`, which are simply renamings
-of the loop variables `x.0` and `y.0`, respectively.
-
-With this information, we can look back at the invariants inferred by
-our tool and see the linear constraints:
-
-    x.0.lcssa-y.0.lcssa<=0, ... , y.0.lcssa-x.0.lcssa<=0
-
-that implies the desired invariant `x.0.lcssa` = `y.0.lcssa`.
-
-
-# Clam Options #
-
-
-Clam analyzes programs with the `zones` domain as the default
-abstract domain. Users can choose the abstract domain by typing the
-option `--crab-dom=VAL`. The possible values of `VAL` are:
-
-- `int`: intervals
-- `ric`: reduced product of `int` and congruences
-- `term-int`: `int` with uninterpreted functions
-- `dis-int`: disjunctive intervals based on Clousot's DisInt domain
-- `term-dis-int`: `dis-int` with uninterpreted functions
-- `boxes`: disjunctive intervals based on LDDs (only if `-DUSE_LDD=ON`)
-- `zones`: zones domain using sparse DBM in split normal form
-- `oct`: Octagon domain (Apron if `-DUSE_APRON=ON` or Elina if `-DUSE_ELINA=ON`)
-- `pk`:  Polyhedra domain (Apron if `-DUSE_APRON=ON` or Elina if `-DUSE_ELINA=ON`) 
-- `rtz`: reduced product of `term-dis-int` with `zones`
-- `w-int`: wrapped interval domain
-
-For domains without narrowing operator (for instance `boxes`,
-`dis-int`, and `pk`), you need to set the option:
-	
-    --crab-narrowing-iterations=N
-
-where `N` is the number of descending iterations (e.g., `N=2`).
-
-You may want also to set the option:
-	
-	--crab-widening-delay=N
-
-where `N` is the number of fixpoint iterations before triggering
-widening (e.g., `N=1`).
-	   
-The widening operators do not use thresholds by default. To use them,
-type the option
-
-	--crab-widening-jump-set=N
-
-where `N` is the maximum number of thresholds.
-
-We also provide the option `--crab-track=VAL` to indicate the level of
-abstraction of the translation. The possible values of `VAL` are:
-
-- `num`: translate only operations over integer and boolean scalars (LLVM registers).
-- `ptr`: `num` + translate all operations over pointers using crab pointer operations. 
-- `arr`: `num` + translates all operations over pointers using pointer
-  arithmetic and Crab arrays.
-
-   If the level is `arr` then Clam's frontend will partition the
-   heap into disjoint regions using a pointer analysis. Each region is
-   mapped to a Crab array, and each LLVM load and store is translated
-   to an array read and write operation, respectively. Then, it will
-   use an array domain provided by Crab whose base domain is the one
-   selected by option `--crab-domain`. If option
-   `--crab-singleton-aliases` is enabled then Clam translates
-   global singleton regions to scalar variables.
-
-By default, all the analyses are run in an intra-procedural
-manner. Enable the option `--crab-inter` to run the inter-procedural
-version. Clam implements a standard two-phase algorithm in which
-the call graph is first traversed from the leaves to the root while
-computing summaries and then from the root the leaves reusing
-summaries. Each function is executed only once. The analysis is sound
-with recursive functions but imprecise. The option
-`--crab-print-summaries` displays the summaries for each function. The
-inter-procedural analysis is specially important if reasoning about
-memory contents is desired.
-
-Clam provides the **very experimental** option `--crab-backward`
-to enable an iterative forward-backward analysis that might produce
-more precise results. The backward analysis computes *necessary
-preconditions* of the error states (if program is annotated with
-assertions) which are used to refine the set of initial states so that
-the forward analysis can refine its results.
-
-Note that apart from inferring invariants or preconditions, Clam
-allows checking for assertions. To do that, programs must be annotated
-with `__CRAB_assert(c)` where `c` is any expression that evaluates to
-a boolean. Note that `__CRAB_assert` must be defined as an `extern`
-function so that Clang does not complain:
-
-    extern void __CRAB_assert(int);
-
-Then, you can type:
-
-    clam.py test.c --crab-check=assert
-
-and you should see something like this:
-
-    user-defined assertion checker using SplitDBM
-    2  Number of total safe checks
-    0  Number of total error checks
-    0  Number of total warning checks
-
-Finally, to make easier the communication with other LLVM-based tools,
-Clam can output the invariants by inserting them into the LLVM
-bitcode via `verifier.assume` instructions. The option
-`--crab-add-invariants=block-entry` injects the invariants that hold
-at each basic block entry while option
-`--crab-add-invariants=after-load` injects the invariants that hold
-right after each LLVM load instruction. The option `all` injects
-invariants in all above locations. To see the final LLVM bitcode just
-add the option `-o out.bc`.
-
-# Example 2 #
-
-Consider the next program:
-
-```c
-    extern int __CRAB_nd(void);
-    int a[10];
-    int main (){
-       int i;
-       for (i=0;i<10;i++) {
-         if (__CRAB_nd ())
-            a[i]=0;
-         else 
-            a[i]=5;
-       }
-       int res = a[i-1];
-       return res;
-    }
-```
-
-and type
-
-    clam.py test.c --crab-track=arr --crab-add-invariants=all -o test.crab.bc
-    llvm-dis test.crab.bc
-
-The content of `test.crab.bc` should be similar to:
-
-```
-    define i32 @main() #0 {
-    entry:
-       br label %loop.header
-    loop.header:   ; preds = %loop.body, %entry
-       %i.0 = phi i32 [ 0, %entry ], [ %_br2, %loop.body ]
-       %crab_2 = icmp ult i32 %i.0, 11
-       call void @verifier.assume(i1 %crab_2) #2
-       %_br1 = icmp slt i32 %i.0, 10
-       br i1 %_br1, label %loop.body, label %loop.exit
-    loop.body:   ; preds = %loop.header
-       call void @verifier.assume(i1 %_br1) #2
-       %crab_14 = icmp ult i32 %i.0, 10
-       call void @verifier.assume(i1 %crab_14) #2
-       %_5 = call i32 (...)* @__CRAB_nd() #2
-       %_6 = icmp eq i32 %_5, 0
-       %_7 = sext i32 %i.0 to i64
-       %_. = getelementptr inbounds [10 x i32]* @a, i64 0, i64 %_7
-       %. = select i1 %_6, i32 5, i32 0
-       store i32 %., i32* %_., align 4
-       %_br2 = add nsw i32 %i.0, 1
-       br label %loop.header
-    loop.exit:   ; preds = %loop.header
-       %_11 = add nsw i32 %i.0, -1
-       %_12 = sext i32 %_11 to i64
-       %_13 = getelementptr inbounds [10 x i32]* @a, i64 0, i64 %_12
-       %_ret = load i32* %_13, align 4
-       %crab_23 = icmp ult i32 %_ret, 6
-       call void @verifier.assume(i1 %crab_23) #2
-       ret i32 %_ret
-    }
-```
-
-The special thing about the above LLVM bitcode is the existence of
-`@verifier.assume` instructions. For instance, the instruction
-`@verifier.assume(i1 %crab_2)` indicates that `%i.0` is between 0 and
-10 at the loop header. Also, `@verifier.assume(i1 %crab_23)` indicates
-that the result of the load instruction at block `loop.exit` is
-between 0 and 5.
-
-# Known limitations of the translation from bitcode to Crab CFG #
-
-- Ignore floating point operations.
-
-# Analysis limitations #
-
-Well, there are many. Most of these limitations are coming from
-Crab. Here some of them:
-
-- Most Crab numerical domains reason about linear arithmetic. The
-  `term-int` domain is an exception. This domain can treat non-linear
-  arithmetic expressions as uninterpreted functions.
-
-- Most Crab numerical domains reason about mathematical integers. The
-  `w-int` domain is an exception. The `zones` domain can use machine
-  arithmetic but it is not enabled by default.
-
-- There are several Crab numerical domains that compute disjunctive
-  invariants (e.g., `boxes` or `dis-int`) but they are still limited
-  in terms of expressiveness to keep them tractable.
-
-- The interprocedural analysis is summary-based but it's
-  context-insensitive. 
-  
-- The backward analysis is too experimental and it requires more work.
-  
-- The option `--crab-track=ptr` translates pointer operations to Crab
-  pointer operations without losing precision. However, Crab does not
-  provide currently any pointer or shape analysis, and thus, very
-  little reasoning about pointer operations can be currently done.
- 
-  Alternatively, points-to information can be provided to Clam by
-  `llvm-dsa`/`sea-dsa` as a pre-analysis step if `--crab-track=arr`.
-  Clam uses this pre-analysis step to statically partition memory
-  into disjoint regions and then (under some conditions) translate
-  regions to Crab arrays. Then, Clam uses one of the Crab array
-  domains to reason about their contents. Currently, Clam only
-  supports array smashing but there are more precise array domains
-  implemented in Crab that just need to be integrated.
-	  
-  
+# Clam: Crab for Llvm Abstraction Manager #
+
+<a href="https://travis-ci.org/seahorn/crab-llvm"><img src="https://travis-ci.org/seahorn/crab-llvm.svg?branch=llvm-8.0" title="Ubuntu 16.04 LTS 64bit, g++-5"/></a>
+
+<img src="https://upload.wikimedia.org/wikipedia/en/4/4c/LLVM_Logo.svg" alt="llvm logo" width=280 height=200 /><img src="http://i.imgur.com/IDKhq5h.png" alt="crab logo" width=280 height=200 /> 
+
+Clam is a static analyzer that computes inductive invariants for
+LLVM-based languages based on
+the [Crab](https://github.com/seahorn/crab) library. This branch
+supports LLVM 8.0. However, the external package `llvm-seahorn` cannot
+be used because it has not been ported yet to LLVM 8.0.
+
+# Requirements #
+
+Clam is written in C++ and uses heavily the Boost library. The
+main requirements are:
+
+- C++ compiler supporting c++11
+- Boost
+- GMP 
+- MPFR (if `-DCRAB_USE_APRON=ON` or `-DCRAB_USE_ELINA=ON`)
+
+In linux, you can install requirements typing the commands:
+
+     sudo apt-get install libboost-all-dev libboost-program-options-dev
+     sudo apt-get install libgmp-dev
+     sudo apt-get install libmpfr-dev	
+
+To run tests you need to install `lit` and `OutputCheck`. In Linux:
+
+     apt-get install python-pip
+     pip install lit
+     pip install OutputCheck
+
+# Installation from sources # 
+
+The basic compilation steps are:
+
+     mkdir build && cd build
+     cmake -DCMAKE_INSTALL_PREFIX=_DIR_ ../
+     cmake --build . --target crab && cmake ..
+     cmake --build . --target llvm && cmake ..      
+     cmake --build . --target install 
+
+
+Clam provides several components that are installed via the `extra`
+target. These components can be used by other projects outside of
+Clam.
+
+
+* [llvm-dsa](https://github.com/seahorn/llvm-dsa): ``` git clone https://github.com/seahorn/llvm-dsa.git ```
+
+  `llvm-dsa` is the legacy DSA implementation
+  from [PoolAlloc](https://llvm.org/svn/llvm-project/poolalloc/). DSA
+  (Data Structure Analysis) is a heap analysis
+  described
+  [here](http://llvm.org/pubs/2003-11-15-DataStructureAnalysisTR.ps)
+  and it is used by Clam to disambiguate the heap.
+  
+* [sea-dsa](https://github.com/seahorn/sea-dsa): ```git clone https://github.com/seahorn/sea-dsa.git```
+
+  `sea-dsa` is a new DSA-based heap analysis more precise than
+  `llvm-dsa`. Details can be
+  found [here](https://jorgenavas.github.io/papers/sea-dsa-SAS17.pdf).
+  
+* [llvm-seahorn](https://github.com/seahorn/llvm-seahorn): ``` git clone https://github.com/seahorn/llvm-seahorn.git```
+
+   `llvm-seahorn` provides specialized versions of `InstCombine` and
+   `IndVarSimplify` LLVM passes as well as a LLVM pass to convert undefined values into nondeterministic calls.
+
+To include these external components, type instead:
+
+     mkdir build && cd build
+     cmake -DCMAKE_INSTALL_PREFIX=_DIR_ ../
+     cmake --build . --target extra            
+     cmake --build . --target crab && cmake ..
+     cmake --build . --target llvm && cmake ..           
+     cmake --build . --target install 
+
+The Boxes/Apron/Elina domains require third-party libraries. To avoid
+the burden to users who are not interested in those domains, the
+installation of the libraries is optional.
+
+- If you want to use the Boxes domain then add `-DCRAB_USE_LDD=ON` option.
+
+- If you want to use the Apron library domains then add
+  `-DCRAB_USE_APRON=ON` option.
+
+- If you want to use the Elina library domains then add
+  `-DCRAB_USE_ELINA=ON` option.
+
+**Important:** Apron and Elina are currently not compatible so you
+cannot enable `-DCRAB_USE_APRON=ON` and `-DCRAB_USE_ELINA=ON` at the same time. 
+
+For instance, to install Clam with Boxes and Apron:
+
+     mkdir build && cd build
+     cmake -DCMAKE_INSTALL_PREFIX=_DIR_ -DCRAB_USE_LDD=ON -DCRAB_USE_APRON=ON ../
+     cmake --build . --target extra                 
+     cmake --build . --target crab && cmake ..
+     cmake --build . --target ldd && cmake ..
+     cmake --build . --target apron && cmake ..
+     cmake --build . --target llvm && cmake ..                
+     cmake --build . --target install 
+
+## Checking installation ## 
+
+To run some regression tests:
+
+     cmake --build . --target test-simple
+
+# Running Clam without installation #
+
+You can get the latest binary from docker hub using the command:
+
+     docker pull seahorn/clam_llvm_8.0:latest
+	 
+# Clam architecture #
+
+![Clam Architecture](https://github.com/seahorn/crab-llvm/blob/master/clam_arch.jpg?raw=true "Clam Architecture")
+
+# Example 1 #
+
+Consider the program `test.c`:
+
+```c
+extern void __CRAB_assume (int);
+extern void __CRAB_assert(int);
+extern int  __CRAB_nd(void);
+
+int main() {
+  int k = __CRAB_nd();
+  int n = __CRAB_nd();
+  __CRAB_assume (k > 0);
+  __CRAB_assume (n > 0);
+  
+  int x = k;
+  int y = k;
+  while (x < n) {
+    x++;
+    y++;
+  }
+  __CRAB_assert (x >= y);
+  __CRAB_assert (x <= y);  
+  return 0;
+}
+
+```
+
+Clam provides a Python script called `clam.py`. Type the command:
+
+    clam.py test.c
+
+**Important:** the first thing that `clam.py` does is to compile
+  the C program into LLVM bitcode by using Clang. Since Crab-llvm is
+  based on LLVM 8.0, the version of clang must be 8.0 as well. 
+
+
+If the above command succeeds, then the output should be something
+like this:
+
+```
+Invariants for main
+_1:
+/**
+  INVARIANTS: ({}, {})
+**/
+  _2 =* ;
+  _3 =* ;
+  _4 = (-_2 <= -1);
+  zext _4:1 to _call:32;
+  _6 = (-_3 <= -1);
+  zext _6:1 to _call1:32;
+  x.0 = _2;
+  y.0 = _2;
+  goto _x.0;
+/**
+  INVARIANTS: ({}, {_call -> [0, 1], _call1 -> [0, 1], _2-x.0<=0, y.0-x.0<=0, x.0-_2<=0, y.0-_2<=0, _2-y.0<=0, x.0-y.0<=0})
+**/
+_x.0:
+/**
+  INVARIANTS: ({}, {_call -> [0, 1], _call1 -> [0, 1], _2-x.0<=0, y.0-x.0<=0, _2-y.0<=0, x.0-y.0<=0})
+**/
+  goto __@bb_1,__@bb_2;
+__@bb_1:
+  assume (-_3+x.0 <= -1);
+  goto _10;
+_10:
+/**
+  INVARIANTS: ({}, {_call -> [0, 1], _call1 -> [0, 1], _2-x.0<=0, y.0-x.0<=0, _2-y.0<=0, x.0-y.0<=0, x.0-_3<=-1, _2-_3<=-1, y.0-_3<=-1})
+**/
+  _11 = x.0+1;
+  _br2 = y.0+1;
+  x.0 = _11;
+  y.0 = _br2;
+  goto _x.0;
+/**
+  INVARIANTS: ({}, {_call -> [0, 1], _call1 -> [0, 1], _br2-y.0<=0, _11-y.0<=0, _2-y.0<=-1, x.0-y.0<=0, x.0-_3<=0, _2-_3<=-1, y.0-_3<=0, _11-_3<=0, _br2-_3<=0, x.0-_11<=0, _2-_11<=-1, y.0-_11<=0, _br2-_11<=0, y.0-_br2<=0, _2-_br2<=-1, x.0-_br2<=0, _11-_br2<=0, _11-x.0<=0, _br2-x.0<=0, _2-x.0<=-1, y.0-x.0<=0})
+**/
+__@bb_2:
+  assume (_3-x.0 <= 0);
+  y.0.lcssa = y.0;
+  x.0.lcssa = x.0;
+  goto _y.0.lcssa;
+_y.0.lcssa:
+/**
+  INVARIANTS: ({}, {_call -> [0, 1], _call1 -> [0, 1], _2-x.0<=0, y.0-x.0<=0, _3-x.0<=0, y.0.lcssa-x.0<=0, x.0.lcssa-x.0<=0, _2-y.0<=0, x.0-y.0<=0, _3-y.0<=0, y.0.lcssa-y.0<=0, x.0.lcssa-y.0<=0, y.0-y.0.lcssa<=0, _2-y.0.lcssa<=0, x.0-y.0.lcssa<=0, _3-y.0.lcssa<=0, x.0.lcssa-y.0.lcssa<=0, x.0-x.0.lcssa<=0, _2-x.0.lcssa<=0, y.0-x.0.lcssa<=0, _3-x.0.lcssa<=0, y.0.lcssa-x.0.lcssa<=0})
+**/
+  _14 = (y.0.lcssa-x.0.lcssa <= 0);
+  zext _14:1 to _call3:32;
+  assert (-_call3 <= -1);
+  _16 = (-y.0.lcssa+x.0.lcssa <= 0);
+  zext _16:1 to _call4:32;
+  assert (-_call4 <= -1);
+  @V_17 = 0;
+  return @V_17;
+/**
+  INVARIANTS: ({_14 -> true; _16 -> true}, {_call -> [0, 1], _call1 -> [0, 1], _call3 -> [1, 1], _call4 -> [1, 1], @V_17 -> [0, 0], _2-x.0<=0, y.0-x.0<=0, _3-x.0<=0, y.0.lcssa-x.0<=0, x.0.lcssa-x.0<=0, _2-y.0<=0, x.0-y.0<=0, _3-y.0<=0, y.0.lcssa-y.0<=0, x.0.lcssa-y.0<=0, y.0-y.0.lcssa<=0, _2-y.0.lcssa<=0, x.0-y.0.lcssa<=0, _3-y.0.lcssa<=0, x.0.lcssa-y.0.lcssa<=0, x.0-x.0.lcssa<=0, _2-x.0.lcssa<=0, y.0-x.0.lcssa<=0, _3-x.0.lcssa<=0, y.0.lcssa-x.0.lcssa<=0})
+**/
+```
+
+It shows the Control-Flow Graph analyzed by Crab together with the
+invariants inferred for function `main` that hold at the entry and and
+the exit of each basic block.
+
+Note that Clam does not provide a translation from the basic
+block identifiers and variable names to the original C program. The
+reason is that Clam does not analyze C but instead the
+corresponding [LLVM](http://llvm.org/) bitcode generated after
+compiling the C program with [Clang](http://clang.llvm.org/). To help
+users understanding the invariants Clam provides an option to
+visualize the CFG of the function described in terms of the LLVM
+bitcode:
+
+    clam.py test.c --llvm-view-cfg
+
+and you should see a screen with a similar CFG to this one:
+
+   <img src="https://github.com/seahorn/crab-llvm/blob/master/demo/test.c.dot.png" alt="LLVM CFG of test.c" width=375 height=400 />
+
+Since we are interested at the relationships between `x` and `y` after
+the loop, the LLVM basic block of interest is `_y.0.lcssa` and the
+variables are `x.0.lcssa` and `y.0.lcssa`, which are simply renamings
+of the loop variables `x.0` and `y.0`, respectively.
+
+With this information, we can look back at the invariants inferred by
+our tool and see the linear constraints:
+
+    x.0.lcssa-y.0.lcssa<=0, ... , y.0.lcssa-x.0.lcssa<=0
+
+that implies the desired invariant `x.0.lcssa` = `y.0.lcssa`.
+
+
+# Clam Options #
+
+
+Clam analyzes programs with the `zones` domain as the default
+abstract domain. Users can choose the abstract domain by typing the
+option `--crab-dom=VAL`. The possible values of `VAL` are:
+
+- `int`: intervals
+- `ric`: reduced product of `int` and congruences
+- `term-int`: `int` with uninterpreted functions
+- `dis-int`: disjunctive intervals based on Clousot's DisInt domain
+- `term-dis-int`: `dis-int` with uninterpreted functions
+- `boxes`: disjunctive intervals based on LDDs (only if `-DUSE_LDD=ON`)
+- `zones`: zones domain using sparse DBM in split normal form
+- `oct`: Octagon domain (Apron if `-DUSE_APRON=ON` or Elina if `-DUSE_ELINA=ON`)
+- `pk`:  Polyhedra domain (Apron if `-DUSE_APRON=ON` or Elina if `-DUSE_ELINA=ON`) 
+- `rtz`: reduced product of `term-dis-int` with `zones`
+- `w-int`: wrapped interval domain
+
+For domains without narrowing operator (for instance `boxes`,
+`dis-int`, and `pk`), you need to set the option:
+	
+    --crab-narrowing-iterations=N
+
+where `N` is the number of descending iterations (e.g., `N=2`).
+
+You may want also to set the option:
+	
+	--crab-widening-delay=N
+
+where `N` is the number of fixpoint iterations before triggering
+widening (e.g., `N=1`).
+	   
+The widening operators do not use thresholds by default. To use them,
+type the option
+
+	--crab-widening-jump-set=N
+
+where `N` is the maximum number of thresholds.
+
+We also provide the option `--crab-track=VAL` to indicate the level of
+abstraction of the translation. The possible values of `VAL` are:
+
+- `num`: translate only operations over integer and boolean scalars (LLVM registers).
+- `ptr`: `num` + translate all operations over pointers using crab pointer operations. 
+- `arr`: `num` + translates all operations over pointers using pointer
+  arithmetic and Crab arrays.
+
+   If the level is `arr` then Clam's frontend will partition the
+   heap into disjoint regions using a pointer analysis. Each region is
+   mapped to a Crab array, and each LLVM load and store is translated
+   to an array read and write operation, respectively. Then, it will
+   use an array domain provided by Crab whose base domain is the one
+   selected by option `--crab-domain`. If option
+   `--crab-singleton-aliases` is enabled then Clam translates
+   global singleton regions to scalar variables.
+
+By default, all the analyses are run in an intra-procedural
+manner. Enable the option `--crab-inter` to run the inter-procedural
+version. Clam implements a standard two-phase algorithm in which
+the call graph is first traversed from the leaves to the root while
+computing summaries and then from the root the leaves reusing
+summaries. Each function is executed only once. The analysis is sound
+with recursive functions but imprecise. The option
+`--crab-print-summaries` displays the summaries for each function. The
+inter-procedural analysis is specially important if reasoning about
+memory contents is desired.
+
+Clam provides the **very experimental** option `--crab-backward`
+to enable an iterative forward-backward analysis that might produce
+more precise results. The backward analysis computes *necessary
+preconditions* of the error states (if program is annotated with
+assertions) which are used to refine the set of initial states so that
+the forward analysis can refine its results.
+
+Note that apart from inferring invariants or preconditions, Clam
+allows checking for assertions. To do that, programs must be annotated
+with `__CRAB_assert(c)` where `c` is any expression that evaluates to
+a boolean. Note that `__CRAB_assert` must be defined as an `extern`
+function so that Clang does not complain:
+
+    extern void __CRAB_assert(int);
+
+Then, you can type:
+
+    clam.py test.c --crab-check=assert
+
+and you should see something like this:
+
+    user-defined assertion checker using SplitDBM
+    2  Number of total safe checks
+    0  Number of total error checks
+    0  Number of total warning checks
+
+Finally, to make easier the communication with other LLVM-based tools,
+Clam can output the invariants by inserting them into the LLVM
+bitcode via `verifier.assume` instructions. The option
+`--crab-add-invariants=block-entry` injects the invariants that hold
+at each basic block entry while option
+`--crab-add-invariants=after-load` injects the invariants that hold
+right after each LLVM load instruction. The option `all` injects
+invariants in all above locations. To see the final LLVM bitcode just
+add the option `-o out.bc`.
+
+# Example 2 #
+
+Consider the next program:
+
+```c
+    extern int __CRAB_nd(void);
+    int a[10];
+    int main (){
+       int i;
+       for (i=0;i<10;i++) {
+         if (__CRAB_nd ())
+            a[i]=0;
+         else 
+            a[i]=5;
+       }
+       int res = a[i-1];
+       return res;
+    }
+```
+
+and type
+
+    clam.py test.c --crab-track=arr --crab-add-invariants=all -o test.crab.bc
+    llvm-dis test.crab.bc
+
+The content of `test.crab.bc` should be similar to:
+
+```
+    define i32 @main() #0 {
+    entry:
+       br label %loop.header
+    loop.header:   ; preds = %loop.body, %entry
+       %i.0 = phi i32 [ 0, %entry ], [ %_br2, %loop.body ]
+       %crab_2 = icmp ult i32 %i.0, 11
+       call void @verifier.assume(i1 %crab_2) #2
+       %_br1 = icmp slt i32 %i.0, 10
+       br i1 %_br1, label %loop.body, label %loop.exit
+    loop.body:   ; preds = %loop.header
+       call void @verifier.assume(i1 %_br1) #2
+       %crab_14 = icmp ult i32 %i.0, 10
+       call void @verifier.assume(i1 %crab_14) #2
+       %_5 = call i32 (...)* @__CRAB_nd() #2
+       %_6 = icmp eq i32 %_5, 0
+       %_7 = sext i32 %i.0 to i64
+       %_. = getelementptr inbounds [10 x i32]* @a, i64 0, i64 %_7
+       %. = select i1 %_6, i32 5, i32 0
+       store i32 %., i32* %_., align 4
+       %_br2 = add nsw i32 %i.0, 1
+       br label %loop.header
+    loop.exit:   ; preds = %loop.header
+       %_11 = add nsw i32 %i.0, -1
+       %_12 = sext i32 %_11 to i64
+       %_13 = getelementptr inbounds [10 x i32]* @a, i64 0, i64 %_12
+       %_ret = load i32* %_13, align 4
+       %crab_23 = icmp ult i32 %_ret, 6
+       call void @verifier.assume(i1 %crab_23) #2
+       ret i32 %_ret
+    }
+```
+
+The special thing about the above LLVM bitcode is the existence of
+`@verifier.assume` instructions. For instance, the instruction
+`@verifier.assume(i1 %crab_2)` indicates that `%i.0` is between 0 and
+10 at the loop header. Also, `@verifier.assume(i1 %crab_23)` indicates
+that the result of the load instruction at block `loop.exit` is
+between 0 and 5.
+
+# Known limitations of the translation from bitcode to Crab CFG #
+
+- Ignore floating point operations.
+
+# Analysis limitations #
+
+Well, there are many. Most of these limitations are coming from
+Crab. Here some of them:
+
+- Most Crab numerical domains reason about linear arithmetic. The
+  `term-int` domain is an exception. This domain can treat non-linear
+  arithmetic expressions as uninterpreted functions.
+
+- Most Crab numerical domains reason about mathematical integers. The
+  `w-int` domain is an exception. The `zones` domain can use machine
+  arithmetic but it is not enabled by default.
+
+- There are several Crab numerical domains that compute disjunctive
+  invariants (e.g., `boxes` or `dis-int`) but they are still limited
+  in terms of expressiveness to keep them tractable.
+
+- The interprocedural analysis is summary-based but it's
+  context-insensitive. 
+  
+- The backward analysis is too experimental and it requires more work.
+  
+- The option `--crab-track=ptr` translates pointer operations to Crab
+  pointer operations without losing precision. However, Crab does not
+  provide currently any pointer or shape analysis, and thus, very
+  little reasoning about pointer operations can be currently done.
+ 
+  Alternatively, points-to information can be provided to Clam by
+  `llvm-dsa`/`sea-dsa` as a pre-analysis step if `--crab-track=arr`.
+  Clam uses this pre-analysis step to statically partition memory
+  into disjoint regions and then (under some conditions) translate
+  regions to Crab arrays. Then, Clam uses one of the Crab array
+  domains to reason about their contents. Currently, Clam only
+  supports array smashing but there are more precise array domains
+  implemented in Crab that just need to be integrated.
+	  
+  