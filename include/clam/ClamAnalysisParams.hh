--- conflicted
+++ resolved
@@ -33,16 +33,10 @@
   unsigned widening_jumpset;
   bool stats;
   bool print_invars;
-<<<<<<< HEAD
-  bool print_preconds;  /*unused*/  
-  bool print_unjustified_assumptions;
-  bool print_summaries; /*unused*/
-=======
   bool print_preconds;  /*unused*/
   bool print_unjustified_assumptions;
   bool print_summaries; /*unused*/
   bool print_voi; 
->>>>>>> 9bd6adac
   bool store_invariants;
   bool keep_shadow_vars;
   CheckerKind check;
