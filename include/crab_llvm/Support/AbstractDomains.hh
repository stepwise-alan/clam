--- conflicted
+++ resolved
@@ -78,7 +78,6 @@
     return o;
   }
 
-<<<<<<< HEAD
   template <typename Number, typename VariableName>
   inline llvm::raw_ostream& operator<< (llvm::raw_ostream& o, 
                                         crab::domains::SplitDBM<Number,VariableName>& inv)
@@ -90,8 +89,6 @@
   }
 
 
-=======
->>>>>>> b91e9341
   template <typename Number, typename VariableName>
   inline llvm::raw_ostream& operator<< (llvm::raw_ostream& o, 
                                         crab::domains::boxes_domain<Number,VariableName>& inv)
