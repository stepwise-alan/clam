--- conflicted
+++ resolved
@@ -2302,11 +2302,8 @@
     };
     auto translatePtr = [this, &I](Value &ptr) -> std::pair<var_t, var_t> {
       assert(ptr.getType()->isPointerTy());
-<<<<<<< HEAD
-=======
       assert(m_lfac.getLit(ptr)->isVar());
       
->>>>>>> ab912661
       var_t rgnVar = m_lfac.mkRegionVar(getRegion(m_mem, m_func_regions, m_params, I, ptr));
       var_t refVar = m_lfac.getLit(ptr)->getVar();
       return {refVar, rgnVar};
