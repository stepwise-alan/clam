/**
 * Translate a LLVM function to a CFG language understood by Crab
 * (CrabIR).
 *
 * Crab supports operations over boolean, integers and references
 * (pointers). Moreover, Crab supports unidimensional arrays. Arrays
 * are interpreted as sequence of consecutive bytes which are disjoint
 * from each other.
 *
 * The translation of LLVM integer operations (tracked precision = NUM)
 * is pretty straightforward.  LLVM branches are translated to Crab
 * assume and goto statements. The translation also removes phi nodes.
 *
 * If tracked precision = SINGLETON_MEM then only pointer operations
 * over singleton memory objects are translated to Crab array
 * operations. This translation requires the Heap analysis used to
 * partition statically memory into disjoint regions. Then, each
 * memory region's _field_ (i.e., partitioning memory model) is mapped
 * to a Crab array and LLVM load/store are translated to array
 * read/write statements. A memory object is considered a singleton if
 * it represents a single allocated memory region. This is usually the
 * case of global and stack variables.
 *
 * If tracked precision = MEM then all LLVM pointer operations are
 * translated to Crab region abstract domain operations over
 * references. This translation is almost one-to-one but it also
 * requires the use of the Heap Analysis. Each memory Heap analysis
 * region's __field__ is mapped to a Crab region and LLVM load/store
 * are translated to region load/store statements.
 *
 * The translation of function calls is also straightforward except
 * that all functions are _purified_ if tracked precision != NUM. That
 * is, the translation ensures that functions have no side-effects.
 *
 * Known limitations of the translation:
 *
 * - Ignore floating point instructions.
 * - Ignore inttoptr/ptrtoint instructions.
 * - Ignore memset/memmove/memcpy.
 * - Partial translation of calloc/realloc/strdup
 * - Only if tracked precision = SINGLETON_MEM: if a `LoadInst`'s lhs
 *   (`StoreInst` value operand) is a pointer then the translation
 *   ignores safely the LLVM instruction and hence, it won't add the
 *   corresponding Crab array statement `array_load` (`array_store`).
 **/

#include "llvm/ADT/APInt.h"
#include "llvm/ADT/Optional.h"
#include "llvm/ADT/iterator_range.h"
#include "llvm/ADT/SmallVector.h"
#include "llvm/Analysis/MemoryBuiltins.h"
#include "llvm/IR/GetElementPtrTypeIterator.h"
#include "llvm/IR/InstVisitor.h"
#include "llvm/Pass.h"
#include "llvm/Support/Debug.h"
#include "llvm/Support/ErrorHandling.h"

#include "CfgBuilderEmitters.hh"
#include "CfgBuilderLit.hh"
#include "CfgBuilderMemRegions.hh"
#include "CfgBuilderUtils.hh"
#include "Properties/NullCheck.hh"
#include "Properties/UafCheck.hh"

#include "seadsa/Global.hh"
#include "seadsa/Graph.hh"

#include "clam/CfgBuilder.hh"
#include "clam/CrabIREmitter.hh"
#include "clam/DummyHeapAbstraction.hh"
#include "clam/HeapAbstraction.hh"
#include "clam/SeaDsaHeapAbstraction.hh"
#include "clam/Support/CFG.hh"
#include "clam/Support/Debug.hh"
#include "crab/support/debug.hpp"
#include "crab/support/stats.hpp"
#include "crab/transforms/dce.hpp"

#include <algorithm>
#include <boost/functional/hash_fwd.hpp> // for hash_combine
#include <unordered_map>

using namespace llvm;
using namespace crab;
using namespace ikos;
using namespace crab::cfg;

/**
 *   === Structure of the code ===
 *
 *  The translation of LLVM bitcode to CrabIR is done by the following
 *  classes:
 *
 * - CrabBuilderManager is the public class but delegates all the work
 *   to CrabBuilderManagerImpl. The manager keeps in memory all the
 *   CfgBuilder's (see below) so, for instance, it has the information
 *   necessary to build call graphs.
 *
 * - CfgBuilder is the other public class and also delegates all the
 *   work to CfgBuilderImpl. This class keeps the Crab CFG for a
 *   particular function and also bookeeping information so that we can
 *   translate back from CrabIR to LLVM IR.
 *
 * - CrabBuilderManagerImpl is the only class that can create instances
 *   of CfgBuilder class for a LLVM function. This is done by
 *   mkCfgBuilder. The rest of methods of CrabBuilderManagerImpl are
 *   mostly getters.
 *
 * - CfgBuilderImpl provides the method buildCfg(). This class has
 *   methods to add Crab basic blocks, edges between blocks,
 *   initialization of globals, etc. This methods makes uses of two
 *   main classes:
 *   + CrabIntraBlockBuilder: translates all LLVM instructions except
 *     branches and PHI nodes.
 *   + CrabInterBlockBuilder: translates PHI nodes.
 * 
 *   The translation of LLVM branches is mostly done in execEdge. 
 **/
namespace clam {

static bool checkAllDefinitionsHaveNames(const Function &F) {
  for (const BasicBlock &BB : F) {
    if (!BB.hasName()) {
      return false;
    }
    for (const Instruction &I : BB) {
      if (!I.hasName() && !(I.getType()->isVoidTy())) {
        return false;
      }
    }
  }
  return true;
}

static std::string valueToStr(const Value &V) {
  std::string res;
  raw_string_ostream os(res);
  os << V;
  return res;
}

static void havoc(var_t v, std::string comment, basic_block_t &bb,
                  bool include_useless_havoc) {
  if (include_useless_havoc) {
    bb.havoc(v, comment);
  }
}

// %x = icmp geq %y, 10  ---> bool_assign(%x, y >= 0)
static void cmpInstToCrabBool(CmpInst &I, crabLitFactory &lfac,
                              basic_block_t &bb) {
  // The type of I is a boolean or vector of booleans
  normalizeCmpInst(I);

  const Value &v0 = *I.getOperand(0);
  const Value &v1 = *I.getOperand(1);

  crab_lit_ref_t ref = lfac.getLit(I);
  if (!ref || !(ref->isBool()) || !(ref->isVar())) {
    // It could be here if the type of I is a vector of booleans.
    // We prefer to raise an error.
    CLAM_ERROR("lhs of CmpInst should be a Boolean");
  }
  var_t lhs = ref->getVar();

  crab_lit_ref_t ref0 = lfac.getLit(v0);
  if (!ref0 || !(ref0->isInt())) {
    havoc(lhs, valueToStr(I), bb,
          lfac.getCfgBuilderParams().include_useless_havoc);
    return;
  }

  crab_lit_ref_t ref1 = lfac.getLit(v1);
  if (!ref1 || !(ref1->isInt())) {
    havoc(lhs, valueToStr(I), bb,
          lfac.getCfgBuilderParams().include_useless_havoc);
    return;
  }

  lin_exp_t op0 = lfac.getExp(ref0);
  lin_exp_t op1 = lfac.getExp(ref1);

  assert(isBool(I));
  switch (I.getPredicate()) {
  case CmpInst::ICMP_EQ: {
    lin_cst_t cst(op0 == op1);
    bb.bool_assign(lhs, cst);
    break;
  }
  case CmpInst::ICMP_NE: {
    lin_cst_t cst(op0 != op1);
    bb.bool_assign(lhs, cst);
    break;
  }
  case CmpInst::ICMP_ULT:
  case CmpInst::ICMP_SLT: {
    lin_cst_t cst(op0 <= op1 - number_t(1));
    if (I.getPredicate() == CmpInst::ICMP_ULT) {
      cst.set_unsigned();
    }
    bb.bool_assign(lhs, cst);
    break;
  }
  case CmpInst::ICMP_ULE:
  case CmpInst::ICMP_SLE: {
    lin_cst_t cst(op0 <= op1);
    if (I.getPredicate() == CmpInst::ICMP_ULE) {
      cst.set_unsigned();
    }
    bb.bool_assign(lhs, cst);
    break;
  }
  default:
    CLAM_ERROR("unexpected problem while translating CmpInst");
  }
}

/* If possible, return a Crab reference constraint from CmpInst */
static Optional<ref_cst_t> cmpInstToCrabRef(CmpInst &I, crabLitFactory &lfac,
                                            const bool isNegated) {
  normalizeCmpInst(I);

  const Value &v0 = *I.getOperand(0);
  const Value &v1 = *I.getOperand(1);

  crab_lit_ref_t ref0 = lfac.getLit(v0);
  if (!ref0 || !(ref0->isRef()))
    return llvm::None;

  crab_lit_ref_t ref1 = lfac.getLit(v1);
  if (!ref1 || !(ref1->isRef()))
    return llvm::None;

  switch (I.getPredicate()) {
  case CmpInst::ICMP_EQ: {
    ref_cst_t res;
    if (ref0->isVar() && lfac.isRefNull(ref1)) {
      if (!isNegated) {
        return ref_cst_t::mk_null(ref0->getVar());
      } else {
        // XX: disequalities are not good for crab
        return ref_cst_t::mk_gt_null(ref0->getVar());
      }
      // res = ref_cst_t::mk_null(ref0->getVar());
    } else if (lfac.isRefNull(ref0) && ref1->isVar()) {
      if (!isNegated) {
        return ref_cst_t::mk_null(ref1->getVar());
      } else {
        // XX: disequalities are not good for crab
        return ref_cst_t::mk_gt_null(ref1->getVar());
      }
      // res = ref_cst_t::mk_null(ref1->getVar());
    } else if (ref0->isVar() && ref1->isVar()) {
      res = ref_cst_t::mk_eq(ref0->getVar(), ref1->getVar());
    } else {
      res = ref_cst_t::mk_true();
    }
    return (!isNegated ? res : res.negate());
  }
  case CmpInst::ICMP_NE: {
    ref_cst_t res;
    if (ref0->isVar() && lfac.isRefNull(ref1)) {
      // res = ref_cst_t::mk_not_null(ref0->getVar());
      // XX: disequalities are not good for crab
      res = ref_cst_t::mk_gt_null(ref0->getVar());
    } else if (lfac.isRefNull(ref0) && ref1->isVar()) {
      // res = ref_cst_t::mk_not_null(ref1->getVar());
      // XX: disequalities are not good for crab
      res = ref_cst_t::mk_gt_null(ref1->getVar());
    } else if (ref0->isVar() && ref1->isVar()) {
      res = ref_cst_t::mk_not_eq(ref0->getVar(), ref1->getVar());
    } else {
      res = ref_cst_t::mk_false();
    }
    return (!isNegated ? res : res.negate());
  }
  case CmpInst::ICMP_ULT:
  case CmpInst::ICMP_SLT: {
    ref_cst_t res;
    if (ref0->isVar() && lfac.isRefNull(ref1)) {
      // ref0 < null
      res = ref_cst_t::mk_lt_null(ref0->getVar());
    } else if (lfac.isRefNull(ref0) && ref1->isVar()) {
      // null < ref1
      res = ref_cst_t::mk_gt_null(ref1->getVar());
    } else if (ref0->isVar() && ref1->isVar()) {
      // ref0 < ref1
      res = ref_cst_t::mk_lt(ref0->getVar(), ref1->getVar());
    } else {
      break;
    }
    return (!isNegated ? res : res.negate());
  }
  case CmpInst::ICMP_ULE:
  case CmpInst::ICMP_SLE: {
    ref_cst_t res;
    if (ref0->isVar() && lfac.isRefNull(ref1)) {
      // ref0 <= null
      res = ref_cst_t::mk_le_null(ref0->getVar());
    } else if (lfac.isRefNull(ref0) && ref1->isVar()) {
      // null <= ref1
      res = ref_cst_t::mk_ge_null(ref1->getVar());
    } else if (ref0->isVar() && ref1->isVar()) {
      // ref0 <= ref1
      res = ref_cst_t::mk_le(ref0->getVar(), ref1->getVar());
    } else {
      break;
    }
    return (!isNegated ? res : res.negate());
  }
  default:;
  }
  CLAM_ERROR("TODO: unsupported pointer comparison " << I);
  return llvm::None;
}

/* If possible, return a Crab linear constraint from CmpInst */
static Optional<lin_cst_t> cmpInstToCrabInt(CmpInst &I, crabLitFactory &lfac,
                                            const bool isNegated = false) {
  normalizeCmpInst(I);

  const Value &v0 = *I.getOperand(0);
  const Value &v1 = *I.getOperand(1);

  crab_lit_ref_t ref0 = lfac.getLit(v0);
  if (!ref0 || !(ref0->isInt()))
    return llvm::None;

  crab_lit_ref_t ref1 = lfac.getLit(v1);
  if (!ref1 || !(ref1->isInt()))
    return llvm::None;

  lin_exp_t op0 = lfac.getExp(ref0);
  lin_exp_t op1 = lfac.getExp(ref1);

  switch (I.getPredicate()) {
  case CmpInst::ICMP_EQ:
    if (!isNegated)
      return lin_cst_t(op0 == op1);
    else
      return lin_cst_t(op0 != op1);
    break;
  case CmpInst::ICMP_NE:
    if (!isNegated)
      return lin_cst_t(op0 != op1);
    else
      return lin_cst_t(op0 == op1);
    break;
  case CmpInst::ICMP_ULT:
  case CmpInst::ICMP_SLT: {
    lin_cst_t cst;
    if (!isNegated)
      cst = lin_cst_t(op0 <= op1 - number_t(1));
    else
      cst = lin_cst_t(op0 >= op1);
    if (I.getPredicate() == CmpInst::ICMP_ULT) {
      cst.set_unsigned();
    }
    return cst;
    break;
  }
  case CmpInst::ICMP_ULE:
  case CmpInst::ICMP_SLE: {
    lin_cst_t cst;
    if (!isNegated)
      cst = lin_cst_t(op0 <= op1);
    else
      cst = lin_cst_t(op0 >= op1 + number_t(1));
    if (I.getPredicate() == CmpInst::ICMP_ULE) {
      cst.set_unsigned();
    }
    return cst;
    break;
  }
  default:;
    ;
  }
  return llvm::None;
}

// This function makes sure that all actual parameters and function
// return values are variables. This is required by crab.
// precondition: v is tracked.
static var_t normalizeFuncParamOrRet(Value &v, basic_block_t &bb,
                                     crabLitFactory &lfac,
                                     bool forceRenaming = false) {
  if (crab_lit_ref_t v_lit = lfac.getLit(v)) {
    if (v_lit->isVar() && !forceRenaming) {
      return v_lit->getVar();
    } else {
      if (v_lit->isInt()) {
        unsigned bitwidth = v.getType()->getIntegerBitWidth();
        var_t res = lfac.mkIntVar(bitwidth);
        bb.assign(res, lfac.getExp(v_lit));
        return res;
      } else if (v_lit->isBool()) {
        var_t res = lfac.mkBoolVar();
        if (v_lit->isVar()) {
          bb.bool_assign(res, v_lit->getVar());
        } else {
          bb.bool_assign(res, lfac.isBoolTrue(v_lit) ? lin_cst_t::get_true()
                                                     : lin_cst_t::get_false());
        }
        return res;
      } else if (v_lit->isRef()) {
        var_t res = lfac.mkRefVar();
        if (v_lit->isVar()) {
          bb.havoc(res, "rename return value of a function");
          bb.assume_ref(ref_cst_t::mk_eq(res, v_lit->getVar()));
        } else {
          bb.havoc(res, "normalize null function argument");
          bb.assume_ref(ref_cst_t::mk_null(res));
        }
        return res;
      } else {
        /* unreachable */
      }
    }
  }

  if (isTracked(v, lfac.getCfgBuilderParams())) {
    if (isa<ConstantExpr>(v)) {
      CLAM_WARNING(
          "Clam cfg builder created a fresh variable from constant expr");
      llvm::Optional<var_t> fresh_v = lfac.mkVar(v);
      if (fresh_v.hasValue()) {
        return fresh_v.getValue();
      }
    }
  }
  CLAM_ERROR("cannot normalize function parameter or return value");
}

//! Translate PHI nodes
struct CrabInterBlockBuilder : public InstVisitor<CrabInterBlockBuilder> {

  crabLitFactory &m_lfac;
  HeapAbstraction &m_mem;
  RegionSet &m_func_regions;
  const DataLayout &m_dl;
  // block where assignment will be inserted
  basic_block_t &m_bb;
  // incoming block of the PHI instruction
  const BasicBlock &m_inc_BB;
  // builder parameters
  const CrabBuilderParams &m_params;
  // Property instrumentation
  CrabIREmitterVec &m_propertyEmitters;

  CrabInterBlockBuilder(crabLitFactory &lfac, HeapAbstraction &mem,
                        RegionSet &func_regions, const DataLayout &dl,
                        basic_block_t &bb, const BasicBlock &inc_BB,
                        const CrabBuilderParams &params,
			CrabIREmitterVec &propertyEmitters)
      : m_lfac(lfac), m_mem(mem), m_func_regions(func_regions), m_dl(dl),
        m_bb(bb), m_inc_BB(inc_BB), m_params(params),
	m_propertyEmitters(propertyEmitters) {}

  void visitBasicBlock(BasicBlock &BB) {
    if (!isa<PHINode>(BB.begin())) {
      return;
    }

    // Map an PHI incoming value to a Crab variable
    DenseMap<const Value *, var_t> old_val_map;

    // --- All the phi-nodes must be evaluated atomically. This
    //     means that if one phi node v1 has as incoming value
    //     another phi node v2 in the same block then it should take
    //     the v2's old value (i.e., before v2's evaluation).

    auto curr = BB.begin();
    for (; PHINode *phi = dyn_cast<PHINode>(curr); ++curr) {
      const Value &v = *phi->getIncomingValueForBlock(&m_inc_BB);
      if (!isTracked(v, m_lfac.getCfgBuilderParams())) {
        continue;
      }
      const PHINode *phi_v = dyn_cast<PHINode>(&v);
      if (phi_v && (phi_v->getParent() == &BB)) {
        // -- save the old version of the variable that maps to the
        //    phi node v
        auto it = old_val_map.find(&v);
        if (it == old_val_map.end()) {
          if (crab_lit_ref_t phi_val_lit = m_lfac.getLit(v)) {
            // non-shadow mem phi node: bool, integer, or pointer

            if (phi->getName().startswith("shadow.mem")) {
              // XXX: Ignore PHI shadow mem instructions.
              continue;
            }

            if (phi_val_lit->isBool()) {
              var_t lhs = m_lfac.mkBoolVar();
              if (phi_val_lit->isVar()) {
                m_bb.bool_assign(lhs, phi_val_lit->getVar());
              } else {
                m_bb.bool_assign(lhs, m_lfac.isBoolTrue(phi_val_lit)
                                          ? lin_cst_t::get_true()
                                          : lin_cst_t::get_false());
              }
              old_val_map.insert({&v, lhs});
            } else if (phi_val_lit->isInt()) {
              var_t lhs =
                  m_lfac.mkIntVar(phi_v->getType()->getIntegerBitWidth());
              m_bb.assign(lhs, m_lfac.getExp(phi_val_lit));
              old_val_map.insert({&v, lhs});
            } else if (isReference(v, m_params)) {
              assert(phi_val_lit->isRef());
              var_t lhs = m_lfac.mkRefVar();
              if (phi_val_lit->isVar()) {
                Region rgn_phi_val =
                    getRegion(m_mem, m_func_regions, m_params, *phi_v, *phi_v);

		insertCrabIRWithEmitter::
		  gep_ref(*phi, m_propertyEmitters, m_bb,
			  lhs, m_lfac.mkRegionVar(rgn_phi_val),
			  phi_val_lit->getVar(),
			  m_lfac.mkRegionVar(rgn_phi_val));
              } else {
                m_bb.assume_ref(ref_cst_t::mk_null(lhs));
              }
              old_val_map.insert({&v, lhs});
            } else {
              /* unreachable */
            }
          }
        }
      }
    }

    curr = BB.begin();
    for (; isa<PHINode>(curr); ++curr) {
      const PHINode &phi = *cast<PHINode>(curr);
      if (!isTracked(phi, m_lfac.getCfgBuilderParams())) {
        continue;
      }
      const Value &v = *phi.getIncomingValueForBlock(&m_inc_BB);
      if (phi.getName().startswith("shadow.mem")) {
        // XXX: ignore PHI shadow mem instructions.
        continue;
      }

      /// Regular PHI node: bool, integer, or pointer
      crab_lit_ref_t lhs_lit = m_lfac.getLit(phi);
      if (!lhs_lit || !lhs_lit->isVar()) {
        CLAM_ERROR("unexpected PHI instruction");
      }
      var_t lhs = lhs_lit->getVar();
      auto it = old_val_map.find(&v);
      if (it != old_val_map.end()) {
        // -- use old version if exists
        if (isBool(phi)) {
          m_bb.bool_assign(lhs, it->second);
        } else if (phi.getType()->isIntegerTy()) {
          m_bb.assign(lhs, it->second);
        } else if (isReference(phi, m_lfac.getCfgBuilderParams())) {
          Region rgn_phi = getRegion(m_mem, m_func_regions, m_params, phi, phi);
	  insertCrabIRWithEmitter::
	    gep_ref(*(const_cast<PHINode*>(&phi)), m_propertyEmitters, m_bb,
		    lhs, m_lfac.mkRegionVar(rgn_phi), it->second,
		    m_lfac.mkRegionVar(rgn_phi));
        }
      } else {
        if (crab_lit_ref_t phi_val_lit = m_lfac.getLit(v)) {
          if (phi_val_lit->isBool()) {
            if (phi_val_lit->isVar()) {
              m_bb.bool_assign(lhs, phi_val_lit->getVar());
            } else {
              m_bb.bool_assign(lhs, m_lfac.isBoolTrue(phi_val_lit)
                                        ? lin_cst_t::get_true()
                                        : lin_cst_t::get_false());
            }
          } else if (phi_val_lit->isInt()) {
            m_bb.assign(lhs, m_lfac.getExp(phi_val_lit));
          } else if (isReference(v, m_params)) {
            assert(phi_val_lit->isRef());
            if (phi_val_lit->isVar()) {
              Region rgn_phi =
                  getRegion(m_mem, m_func_regions, m_params, phi, phi);
              Region rgn_phi_v =
                  getRegion(m_mem, m_func_regions, m_params, phi, v);
	      insertCrabIRWithEmitter::
		gep_ref(*(const_cast<PHINode*>(&phi)), m_propertyEmitters, m_bb,
			lhs, m_lfac.mkRegionVar(rgn_phi),
			phi_val_lit->getVar(),
			m_lfac.mkRegionVar(rgn_phi_v));
            } else {
              m_bb.havoc(lhs, phi.getName().str() + " := null");
              m_bb.assume_ref(ref_cst_t::mk_null(lhs));
            }
          } else {
            /* unreachable*/
          }
        } else {
          // we can be here if the incoming value is a bignum and we
          // don't allow bignums.
          m_bb.havoc(lhs, valueToStr(phi) + " TODO");
        }
      }
    }
  }
};

// Class that adds Crab instructions that initialize memory.
class MemoryInitializer {
  crabLitFactory &m_lfac;
  HeapAbstraction &m_mem;
  RegionSet &m_func_regions;
  const DataLayout &m_dl;
  const CrabBuilderParams &m_params;

  // Function where array stores will be added
  Function &m_fun;
  // Crab basic block where array stores will be added.
  basic_block_t &m_bb;
  // Used to mark the first array store as strong update.
  RegionSet m_initialized_arrays;
  // Maximum number of array stores
  unsigned m_max_stores;

public:
  MemoryInitializer(crabLitFactory &lfac, HeapAbstraction &mem,
                    RegionSet &func_regions, const DataLayout &dl,
                    const CrabBuilderParams &params, Function &fun,
                    basic_block_t &bb, unsigned max_stores = -1)

      : m_lfac(lfac), m_mem(mem), m_func_regions(func_regions), m_dl(dl),
        m_params(params), m_fun(fun), m_bb(bb), m_max_stores(max_stores) {}

  void InitGlobalMemory(Value &Base, Constant &C, unsigned offset) {
    if (isa<ConstantPointerNull>(C) || isa<ConstantFP>(C) ||
        isa<UndefValue>(C)) {
      // ignore these cases
    } else if (const ConstantDataSequential *CDS =
                   dyn_cast<ConstantDataSequential>(&C)) {
      // ignore C strings
      if (!(CDS->isString() || CDS->isCString())) {
        Type *IndexedType = CDS->getElementType();
        unsigned ElemOffset = clam::storageSize(IndexedType, m_dl);
        for (unsigned i = 0, e = CDS->getNumElements(); i < e; ++i) {
          InitGlobalMemory(Base, *(CDS->getElementAsConstant(i)),
                           offset + (i * ElemOffset));
        }
      }
    } else if (const ConstantVector *CP = dyn_cast<ConstantVector>(&C)) {
      Type *IndexedType = CP->getType()->getElementType();
      unsigned ElemOffset = clam::storageSize(IndexedType, m_dl);
      for (unsigned i = 0, e = CP->getNumOperands(); i < e; ++i) {
        InitGlobalMemory(Base, *(CP->getOperand(i)), offset + (i * ElemOffset));
      }
    } else if (ConstantArray *CPA = dyn_cast<ConstantArray>(&C)) {
      Type *IndexedType = CPA->getType()->getElementType();
      unsigned ElemOffset = clam::storageSize(IndexedType, m_dl);
      for (unsigned i = 0, e = CPA->getNumOperands(); i < e; ++i) {
        InitGlobalMemory(Base, *(CPA->getOperand(i)),
                         offset + (i * ElemOffset));
      }
    } else if (ConstantStruct *CPS = dyn_cast<ConstantStruct>(&C)) {
      const StructLayout *SL =
          m_dl.getStructLayout(cast<StructType>(CPS->getType()));
      for (unsigned i = 0, e = CPS->getNumOperands(); i < e; ++i) {
        InitGlobalMemory(Base, *(CPS->getOperand(i)),
                         offset + SL->getElementOffset(i));
      }
    } else if (isa<ConstantAggregateZero>(C)) {
      InitZeroInitializer(Base, *(C.getType()), offset);
    } else if (ConstantInt *CI = dyn_cast<ConstantInt>(&C)) {
      InitInteger(Base, *CI, offset);
    }
  }

  void InitZeroInitializer(Value &Base, Type &Ty, unsigned offset) {
    if (IntegerType *ITy = dyn_cast<IntegerType>(&Ty)) {
      ConstantInt *Zero = ConstantInt::get(ITy, 0);
      InitInteger(Base, *Zero, offset);
    } else if (const StructType *STy = dyn_cast<StructType>(&Ty)) {
      unsigned accumulator = 0;
      for (unsigned i = 0; i < STy->getNumElements(); ++i) {
        Type *ETy = STy->getElementType(i);
        InitZeroInitializer(Base, *ETy, offset + accumulator);
        accumulator += clam::storageSize(ETy, m_dl);
      }
    } else if (ArrayType *ATy = dyn_cast<ArrayType>(&Ty)) {
      Type *IndexedType = ATy->getElementType();
      for (unsigned i = 0; i < ATy->getNumElements(); ++i) {
        InitZeroInitializer(Base, *IndexedType,
                            offset +
                                (i * clam::storageSize(IndexedType, m_dl)));
      }
    } else {
      // ignore the rest of types
    }
  }

  void InitInteger(Value &Base, ConstantInt &Val, unsigned offset) {
    Region rgn;
    if (m_mem.getClassId() == HeapAbstraction::ClassId::SEA_DSA) {
      SeaDsaHeapAbstraction *seaDsaHeapAbs =
          static_cast<SeaDsaHeapAbstraction *>(&m_mem);
      rgn = seaDsaHeapAbs->getRegion(m_fun, Base, offset, *(Val.getType()));
      m_func_regions.insert(rgn);
    }

    if (getSingletonValue(rgn, m_params.lower_singleton_aliases)) {
      // Promote the global to an integer/boolean scalar
      crab_lit_ref_t val_lit = m_lfac.getLit(Val);
      assert(val_lit);
      var_t a = m_lfac.mkScalarVar(rgn);
      if (isInteger(Val.getType())) {
        assert(!val_lit->isVar() && val_lit->isInt());
        m_bb.assign(a, m_lfac.getIntCst(val_lit));
        return;
      } else if (isBool(Val.getType())) {
        assert(!val_lit->isVar() && val_lit->isBool());
        m_bb.bool_assign(a, m_lfac.isBoolTrue(val_lit)
                                ? lin_cst_t::get_true()
                                : lin_cst_t::get_false());
        return;
      }
    }

    if (m_params.trackOnlySingletonMemory() && !rgn.isUnknown() && 
        rgn.getRegionInfo().containScalar()) {
      crab_lit_ref_t val_lit = m_lfac.getLit(Val);
      assert(val_lit);
      uint64_t elem_size = clam::storageSize(Val.getType(), m_dl);
      assert(elem_size > 0);
      bool first = m_initialized_arrays.insert(rgn).second;
      number_t val(0);
      if (val_lit->isInt()) {
        val = m_lfac.getIntCst(val_lit);
      } else if (val_lit->isBool() && m_lfac.isBoolTrue(val_lit)) {
        val = number_t(1);
      }
      m_bb.array_store(m_lfac.mkArrayVar(rgn), lin_exp_t(offset), val,
                       elem_size, first /*strong update*/);
    } else if (m_params.trackMemory()) {
      
      CLAM_WARNING(
          "TODO(TRANSLATION) implement global initializer if CrabBuilderPrecision::MEM");
      // m_bb.havoc(m_lfac.mkRegionVar(rgn),
      // 		 "Missing initialization of " + valueToStr(Base) +
      // 		 " at offset=" + std::to_string(offset) +
      // 		 " with value=" + valueToStr(Val));
    }
  }
};

//! Translate the rest of instructions
class CrabIntraBlockBuilder : public InstVisitor<CrabIntraBlockBuilder> {
  crabLitFactory &m_lfac;
  tag_manager &m_as_man;
  HeapAbstraction &m_mem;
  const DataLayout *m_dl;
  const TargetLibraryInfo *m_tli;
  // Current block
  basic_block_t &m_bb;
  // Entry block of the function
  basic_block_t &m_entry_bb;  
  unsigned int m_object_id;
  const CrabBuilderParams &m_params;
  // global variables accessed by a function and its callees
  // a pointer in case no globals found for some unexpected reason
  const DenseMap<const Function *, std::vector<const Value *>> &m_func_globals;
  // A fake basic block containing the return instruction and
  // additional statements to normalize the returned value.
  basic_block_t *m_ret_insts;
  // To access to function declaration of callsite's callees
  CrabBuilderManagerImpl &m_man;
  /****
   * Here state that must survive through future invocations to
   * CrabIntraBlockBuilder.
   ****/
  // HACK for SeaHorn: If visited special call to seahorn.fail
  bool &m_has_seahorn_fail;
  // regions used by the function
  RegionSet &m_func_regions;
  // map gep to a crab variable
  DenseMap<const GetElementPtrInst *, var_t> &m_gep_map;
  // reverse **partial** map from Crab statements to LLVM instructions
  DenseMap<const statement_t *, const Instruction *> &m_rev_map;
  // HACK: to translate to strong updates with SINGLETON_MEMORY
  RegionSet &m_regions_with_store;
  // Replace boolean CrabIR statements with numerical ones.
  // 
  // The map key is a verifier call (assert or assume) and the map
  // value is its parameter. The operands of map value are guaranteed
  // to be integers.  The map states that CmpInst hasn't been
  // translated to CrabIR yet but it will be translated when CallInst
  // is processed.	  
  DenseMap<CallInst *, CmpInst *> &m_pending_cmp_insts;
  // To assign unique identifiers to assertions (if any)
  uint32_t &m_assertion_id;
  // Property instrumentation
  CrabIREmitterVec &m_propertyEmitters;
  
  unsigned fieldOffset(const StructType *t, unsigned field) const;
  uint64_t storageSize(const Type *t) const;
  /*
   *  Special function to return an unconstrained array index
   *  variable. This is used when we cannot statically know the
   *  integer offset of a pointer with respect to its memory object.
   */
  var_t getUnconstrainedArrayIdxVar(llvm_variable_factory &vfac,
                                    unsigned bitwidth);
  /* Evaluate the offset of an object pointed to by v statically */
  Optional<z_number> evalOffset(Value &v, LLVMContext &ctx);
  /*
   * Try extra a Crab arithmetic offset from load or store pointer
   * operand.
   */
  lin_exp_t inferArrayIndex(Value *v, LLVMContext &ctx, Region reg,
                            llvm_variable_factory &vfac);
  unsigned getMaxBitWidthFromGepIndexes(GetElementPtrInst &I);
  /*
   *  Insert key-value in the reverse map but only if no CFG
   *  simplifications enabled
   */
  void insertRevMap(const statement_t *s, Instruction &inst);
  /*  Return true if all uses of V are non-trackable memory accesses.
   *  Useful to avoid translating bitcode that won't have any effect
   *  anyway.
   */
  bool AllUsesAreNonTrackMem(Value *V) const;
  bool isSpecialCrabIntrinsic(const Function&) const;
  
  /* Most of the translation work happens in these methods */
  void doBinOp(unsigned op, var_t lhs, lin_exp_t op1, lin_exp_t op2);
  void doArithmetic(crab_lit_ref_t lit, BinaryOperator &i);
  var_t doBoolLogicOp(Instruction::BinaryOps op, crab_lit_ref_t lit,
                      const Value &v1, const Value &v2);
  void doIntLogicOp(crab_lit_ref_t lit, BinaryOperator &i);
  void doAllocFn(CallInst &I);
  void doFreeFn(CallInst &I);
  void doMemIntrinsic(MemIntrinsic &I);
  void doVerifierCall(CallInst &I);
  void doGep(GetElementPtrInst &I, unsigned bitwidth, var_t lhs,
             llvm::Optional<var_t> base);
  void StoreIntoSingletonMem(StoreInst &I, var_t array_var, crab_lit_ref_t val,
                             Region reg);
  void LoadFromSingletonMem(LoadInst &I, var_t lhs, var_t rhs,
                            Region rhs_region);
  void doCallInst(CallInst &CI);
  void doCrabSpecialIntrinsic(CallInst &CI);

public:
  CrabIntraBlockBuilder(crabLitFactory &lfac, tag_manager &as_man,
      HeapAbstraction &mem, const DataLayout *dl,
      const TargetLibraryInfo *tli, basic_block_t &bb, basic_block_t &entry_bb,
      const CrabBuilderParams &params,
      const DenseMap<const Function *, std::vector<const Value *>>
          &func_globals,
      basic_block_t *ret_insts, CrabBuilderManagerImpl &man,
      bool &has_seahorn_fail, RegionSet &func_regions, 
      llvm::DenseMap<const statement_t *, const llvm::Instruction *> &rev_map,
      RegionSet &regions_with_store,
      DenseMap<const GetElementPtrInst *, var_t> &gep_map,
      DenseMap<CallInst *, CmpInst *> &pending_cmp_insts,
      uint32_t &assertion_id,
      CrabIREmitterVec &propertyEmitters);

  /// skip PHI nodes (processed elsewhere)
  void visitPHINode(PHINode &I) {}
  /// skip BranchInst (processed elsewhere)
  void visitBranchInst(BranchInst &I) {}
  /// skip SwitchInst (processed elsewhere)
  void visitSwitchInst(SwitchInst &I) {}
  void visitReturnInst(ReturnInst &I);
  void visitCmpInst(CmpInst &I);
  void visitBinaryOperator(BinaryOperator &I);
  void visitCastInst(CastInst &I);
  void visitSelectInst(SelectInst &I);
  void visitGetElementPtrInst(GetElementPtrInst &I);
  void visitStoreInst(StoreInst &I);
  void visitLoadInst(LoadInst &I);
  void visitAllocaInst(AllocaInst &I);
  void visitCallInst(CallInst &I);
  void visitUnreachableInst(UnreachableInst &I);
  /// base case. if all else fails.
  void visitInstruction(Instruction &I);
}; // end class

CrabIntraBlockBuilder::CrabIntraBlockBuilder(
    crabLitFactory &lfac, tag_manager &as_man,
    HeapAbstraction &mem, const DataLayout *dl,
    const TargetLibraryInfo *tli, basic_block_t &bb, basic_block_t &entry_bb,
    const CrabBuilderParams &params,
    const DenseMap<const Function *, std::vector<const Value *>> &func_globals,
    basic_block_t *ret_insts, CrabBuilderManagerImpl &man,
    bool &has_seahorn_fail, RegionSet &func_regions, 
    llvm::DenseMap<const statement_t *, const llvm::Instruction *> &rev_map,
    RegionSet &regions_with_store,
    DenseMap<const GetElementPtrInst *, var_t> &gep_map,
    DenseMap<CallInst *, CmpInst *> &pending_cmp_insts,
    uint32_t &assertion_id,
    CrabIREmitterVec &propertyEmitters)
    : m_lfac(lfac), m_as_man(as_man), m_mem(mem), m_dl(dl), m_tli(tli),
      m_bb(bb), m_entry_bb(entry_bb), m_object_id(0),
      m_params(params), m_func_globals(func_globals), m_ret_insts(ret_insts),
      m_man(man), m_has_seahorn_fail(has_seahorn_fail),
      m_func_regions(func_regions), m_gep_map(gep_map), m_rev_map(rev_map),
      m_regions_with_store(regions_with_store), m_pending_cmp_insts(pending_cmp_insts),
      m_assertion_id(assertion_id), m_propertyEmitters(propertyEmitters) {}

unsigned CrabIntraBlockBuilder::fieldOffset(const StructType *t,
                                            unsigned field) const {
  return m_dl->getStructLayout(const_cast<StructType *>(t))
      ->getElementOffset(field);
}

uint64_t CrabIntraBlockBuilder::storageSize(const Type *t) const {
  return clam::storageSize(t, *m_dl);
}

var_t CrabIntraBlockBuilder::getUnconstrainedArrayIdxVar(
    llvm_variable_factory &vfac, unsigned bitwidth) {
#if 0
  static var_t v(vfac.get(), crab::variable_type(crab::INT_TYPE, bitwidth));
  m_bb.havoc(v, "unknown array index");
#else
  var_t v(vfac.get(), crab::variable_type(crab::INT_TYPE, bitwidth));
#endif
  return v;
}

unsigned
CrabIntraBlockBuilder::getMaxBitWidthFromGepIndexes(GetElementPtrInst &I) {
  unsigned bitwidth = 0;
  for (unsigned i = 1, e = I.getNumOperands(); i < e; ++i) {
    if (IntegerType *ITy = cast<IntegerType>(I.getOperand(i)->getType())) {
      bitwidth = std::max(bitwidth, ITy->getBitWidth());
    } else {
      CLAM_ERROR("Expected gep instruction only with integer indexes: " << I);
    }
  }
  if (bitwidth == 0) {
    CLAM_ERROR("Unexpected gep instruction without indexes: " << I);
  }
  return bitwidth;
}

Optional<z_number> CrabIntraBlockBuilder::evalOffset(Value &v,
                                                     LLVMContext &ctx) {
  llvm::ObjectSizeOpts Opts;
  Opts.RoundToAlign = true;
  Opts.EvalMode = llvm::ObjectSizeOpts::Mode::Max;
  ObjectSizeOffsetVisitor OSOV(*m_dl, m_tli, ctx, Opts);
  auto sizeOffset = OSOV.compute(&v);
  if (OSOV.knownOffset(sizeOffset)) {
    const int64_t offset = sizeOffset.second.getSExtValue();
    return z_number(offset);
  }
  return llvm::None;
}

// This method is key for precision of memory operations if tracked
// precision is SINGLETON_MEM.
//
// v is a pointer operand. It tries to figure out its numerical
// offset. If it can it returns an unconstrained variable.
lin_exp_t CrabIntraBlockBuilder::inferArrayIndex(Value *v, LLVMContext &ctx,
                                                 Region reg,
                                                 llvm_variable_factory &vfac) {
  auto offsetOpt = evalOffset(*v, ctx);
  if (offsetOpt.hasValue()) {
    // we were able to get the offset statically
    return offsetOpt.getValue();
  } else {
    if (const GetElementPtrInst *GEPI = dyn_cast<GetElementPtrInst>(v)) {
      auto it = m_gep_map.find(GEPI);
      if (it == m_gep_map.end()) {
        if (!reg.isUnknown()) {
          // This is unexpected so we print a warning
          CLAM_WARNING("Could not find shadow gep variable for " << *GEPI);
        }
        return getUnconstrainedArrayIdxVar(vfac, 32);
      } else {
        return it->second;
      }
    } else if (const Argument *Arg = dyn_cast<Argument>(v)) {
      CRAB_LOG("cfg-gep", const Function &F = *(Arg->getParent()); CLAM_WARNING(
                   "cannot infer statically base address of formal input "
                   << *Arg << " at function " << F.getName()));
      return getUnconstrainedArrayIdxVar(vfac, 32);
    } else {
      CRAB_LOG("cfg-gep",
               CLAM_WARNING("cannot infer statically base address of  " << *v));
      return getUnconstrainedArrayIdxVar(vfac, 32);
    }
  }
}

void CrabIntraBlockBuilder::insertRevMap(const statement_t *s,
                                         Instruction &inst) {
  if (!m_params.simplify) {
    m_rev_map.insert({s, &inst});
  }
}

bool CrabIntraBlockBuilder::AllUsesAreNonTrackMem(Value *V) const {
  // XXX: not sure if we should strip pointers here
  V = V->stripPointerCasts();
  for (auto &U : V->uses()) {
    if (StoreInst *SI = dyn_cast<StoreInst>(U.getUser())) {
      if (isa<Instruction>(V) && !m_params.trackMemory()) {
	Region ptrRgn = getRegion(m_mem, m_func_regions, m_params, *SI,
				  *SI->getPointerOperand());
	Region valRgn = getRegion(m_mem, m_func_regions, m_params, *SI,
				  *SI->getValueOperand());
	if (ptrRgn.isUnknown() &&
	    (!SI->getValueOperand()->getType()->isPointerTy() ||
	     valRgn.isUnknown()))
	  continue;
      }
      return false;
    } else if (LoadInst *LI = dyn_cast<LoadInst>(U.getUser())) {
      if (Instruction *I = dyn_cast<Instruction>(V)) {
        if (!m_params.trackMemory()) {
          Region ptrRgn = getRegion(m_mem, m_func_regions, m_params, *LI,
                                    *LI->getPointerOperand());
          Region lhsRgn = getRegion(m_mem, m_func_regions, m_params, *LI, *LI);
          if (ptrRgn.isUnknown() &&
              (!I->getType()->isPointerTy() || lhsRgn.isUnknown()))
            continue;
        }
      }
      return false;
    } else if (CallInst *CI = dyn_cast<CallInst>(U.getUser())) {
      CallBase &CB(*CI);
      Function *callee = CB.getCalledFunction();
      if (callee && (callee->getName().startswith("llvm.dbg") ||
                     callee->getName().startswith("shadow.mem")))
        continue;
      else // conservatively return false
        return false;
    } else
      return false;
  }
  return true;
}

#define CRAB_BINARY_OPERATION(CrabStmt, COp, StrOp)                            \
  if (op1.get_variable() && op2.get_variable())                                \
    m_bb.CrabStmt(lhs, (*op1.get_variable()), (*op2.get_variable()));          \
  else if (op1.get_variable() && op2.is_constant())                            \
    m_bb.CrabStmt(lhs, (*op1.get_variable()), op2.constant());                 \
  else if (op1.is_constant() && op2.is_constant())                             \
    m_bb.assign(lhs, op1.constant() COp op2.constant());                       \
  else                                                                         \
    m_bb.havoc(lhs, std::string(StrOp) + " with unsupported operands");        \
  return;

#define CRAB_BINARY_OPERATION_NO_BOTH_CONSTANT(CrabStmt, StrOp)                \
  if (op1.get_variable() && op2.get_variable())                                \
    m_bb.CrabStmt(lhs, (*op1.get_variable()), (*op2.get_variable()));          \
  else if (op1.get_variable() && op2.is_constant())                            \
    m_bb.CrabStmt(lhs, (*op1.get_variable()), op2.constant());                 \
  else                                                                         \
    m_bb.havoc(lhs, std::string(StrOp) + " with unsupported operands");        \
  return;

void CrabIntraBlockBuilder::doBinOp(unsigned op, var_t lhs, lin_exp_t op1,
                                    lin_exp_t op2) {
  switch (op) {
  case BinaryOperator::Add:
    CRAB_BINARY_OPERATION(add, +, "add")
  case BinaryOperator::Sub:
    CRAB_BINARY_OPERATION(sub, -, "sub")
  case BinaryOperator::Mul:
    CRAB_BINARY_OPERATION(mul, *, "mul")
  case BinaryOperator::SDiv:
    CRAB_BINARY_OPERATION(div, /, "div")
  case BinaryOperator::UDiv:
    CRAB_BINARY_OPERATION_NO_BOTH_CONSTANT(udiv, "udiv")
  case BinaryOperator::SRem:
    CRAB_BINARY_OPERATION_NO_BOTH_CONSTANT(rem, "srem")
  case BinaryOperator::URem:
    CRAB_BINARY_OPERATION_NO_BOTH_CONSTANT(urem, "urem")
  case BinaryOperator::And:
    CRAB_BINARY_OPERATION(bitwise_and, &, "and")
  case BinaryOperator::Or:
    CRAB_BINARY_OPERATION(bitwise_or, |, "or")
  case BinaryOperator::Xor:
    CRAB_BINARY_OPERATION(bitwise_xor, ^, "xor")
  case BinaryOperator::Shl:
    CRAB_BINARY_OPERATION(shl, <<, "shl")
  case BinaryOperator::AShr:
    CRAB_BINARY_OPERATION(ashr, >>, "ashr")
  case BinaryOperator::LShr:
    CRAB_BINARY_OPERATION_NO_BOTH_CONSTANT(lshr, "lshr")
  default:;
    ;
  }
  CLAM_ERROR("unsupported LLVM binary operator");
}

void CrabIntraBlockBuilder::doArithmetic(crab_lit_ref_t lit,
                                         BinaryOperator &i) {
  if (!lit || !lit->isVar() || !(lit->isInt())) {
    CLAM_ERROR("lhs of arithmetic operation must be an integer");
  }
  var_t lhs = lit->getVar();

  const Value &v1 = *i.getOperand(0);
  const Value &v2 = *i.getOperand(1);

  crab_lit_ref_t lit1 = m_lfac.getLit(v1);
  if (!lit1 || !(lit1->isInt())) {
    havoc(lhs, valueToStr(i), m_bb, m_params.include_useless_havoc);
    return;
  }

  crab_lit_ref_t lit2 = m_lfac.getLit(v2);
  if (!lit2 || !(lit2->isInt())) {
    havoc(lhs, valueToStr(i), m_bb, m_params.include_useless_havoc);
    return;
  }

  lin_exp_t op1 = m_lfac.getExp(lit1);
  lin_exp_t op2 = m_lfac.getExp(lit2);

  if (op1.is_constant() && op2.is_constant()) {
    number_t n1 = op1.constant();
    number_t n2 = op2.constant();
    switch (i.getOpcode()) {
    case BinaryOperator::Add: // m_bb.assign(lhs, n1+n2); break;
    case BinaryOperator::Sub: // m_bb.assign(lhs, n1-n2); break;
    case BinaryOperator::Mul: // m_bb.assign(lhs, n1*n2); break;
    case BinaryOperator::SDiv:
    case BinaryOperator::UDiv:
    case BinaryOperator::SRem:
    case BinaryOperator::URem:
    case BinaryOperator::Shl:
    case BinaryOperator::AShr:
    case BinaryOperator::LShr: {
      var_t t1 = m_lfac.mkIntVar(i.getType()->getIntegerBitWidth());
      var_t t2 = m_lfac.mkIntVar(i.getType()->getIntegerBitWidth());
      m_bb.assign(t1, n1);
      m_bb.assign(t2, n2);
      doBinOp(i.getOpcode(), lhs, t1, t2);
    } break;
    default:
      // this should not happen
      CLAM_ERROR("unexpected LLVM binary instruction");
    }
    return;
  }

  switch (i.getOpcode()) {
  case BinaryOperator::Add:
  case BinaryOperator::Sub:
  case BinaryOperator::Mul:
  case BinaryOperator::SDiv:
  case BinaryOperator::UDiv:
  case BinaryOperator::SRem:
  case BinaryOperator::URem:
  case BinaryOperator::Shl:
  case BinaryOperator::AShr:
  case BinaryOperator::LShr:
    if (op1.is_constant()) {
      // Crab cfg does not support arithmetic operations between a
      // constant and variable.
      var_t t = m_lfac.mkIntVar(i.getType()->getIntegerBitWidth());
      m_bb.assign(t, op1.constant());
      doBinOp(i.getOpcode(), lhs, t, op2);
    } else {
      doBinOp(i.getOpcode(), lhs, op1, op2);
    }
    break;
  default:
    // this should not happen
    CLAM_ERROR("unexpected LLVM binary instruction");
  }
}

var_t CrabIntraBlockBuilder::doBoolLogicOp(Instruction::BinaryOps op,
                                           /* ref can be null */
                                           crab_lit_ref_t lit, const Value &v1,
                                           const Value &v2) {

  if (lit && !(lit->isBool())) {
    CLAM_ERROR("lhs of arithmetic operation must be an Boolean");
  }

  var_t lhs = (lit ? lit->getVar() : m_lfac.mkBoolVar());

  crab_lit_ref_t b1 = m_lfac.getLit(v1);
  if (!b1 || !(b1->isBool())) {
    havoc(lhs, valueToStr(v1) + " is not Boolean", m_bb,
          m_params.include_useless_havoc);
    return lhs;
  }

  crab_lit_ref_t b2 = m_lfac.getLit(v2);
  if (!b2 || !(b2->isBool())) {
    havoc(lhs, valueToStr(v2) + " is not Boolean", m_bb,
          m_params.include_useless_havoc);
    return lhs;
  }

  switch (op) {
  case BinaryOperator::And:
    if (b1->isVar() && b2->isVar()) {
      m_bb.bool_and(lhs, b1->getVar(), b2->getVar());
    } else if (!b1->isVar() && !b2->isVar()) {
      m_bb.bool_assign(lhs, m_lfac.isBoolTrue(b1) && m_lfac.isBoolTrue(b2)
                                ? lin_cst_t::get_true()
                                : lin_cst_t::get_false());
    } else if (m_lfac.isBoolFalse(b1) || m_lfac.isBoolFalse(b2)) {
      m_bb.bool_assign(lhs, lin_cst_t::get_false());
    } else if (m_lfac.isBoolTrue(b1)) {
      m_bb.bool_assign(lhs, b2->getVar());
    } else if (m_lfac.isBoolTrue(b2)) {
      m_bb.bool_assign(lhs, b1->getVar());
    } else {
      CLAM_ERROR("unexpected uncovered case in doBoolLogicOp And");
    }
    break;
  case BinaryOperator::Or:
    if (b1->isVar() && b2->isVar()) {
      m_bb.bool_or(lhs, b1->getVar(), b2->getVar());
    } else if (!b1->isVar() && !b2->isVar()) {
      m_bb.bool_assign(lhs, m_lfac.isBoolTrue(b1) || m_lfac.isBoolTrue(b2)
                                ? lin_cst_t::get_true()
                                : lin_cst_t::get_false());
    } else if (m_lfac.isBoolTrue(b1) || m_lfac.isBoolTrue(b2)) {
      m_bb.bool_assign(lhs, lin_cst_t::get_true());
    } else if (m_lfac.isBoolFalse(b1)) {
      m_bb.bool_assign(lhs, b2->getVar());
    } else if (m_lfac.isBoolFalse(b2)) {
      m_bb.bool_assign(lhs, b1->getVar());
    } else {
      CLAM_ERROR("unexpected uncovered case in doBoolLogicOp Or");
    }
    break;
  case BinaryOperator::Xor:
    if (b1->isVar() && b2->isVar()) {
      m_bb.bool_xor(lhs, b1->getVar(), b2->getVar());
    } else if (!b1->isVar() && !b2->isVar()) {
      m_bb.bool_assign(lhs,
                       (((m_lfac.isBoolTrue(b1) && m_lfac.isBoolFalse(b2)) ||
                         (m_lfac.isBoolFalse(b1) && m_lfac.isBoolTrue(b2)))
                            ? lin_cst_t::get_true()
                            : lin_cst_t::get_false()));
    } else if (m_lfac.isBoolTrue(b1)) {
      m_bb.bool_assign(lhs, b2->getVar(), true /*negate rhs*/);
    } else if (m_lfac.isBoolFalse(b1)) {
      m_bb.bool_assign(lhs, b2->getVar());
    } else if (m_lfac.isBoolTrue(b2)) {
      m_bb.bool_assign(lhs, b1->getVar(), true /*negate rhs*/);
    } else if (m_lfac.isBoolFalse(b2)) {
      m_bb.bool_assign(lhs, b1->getVar());
    } else {
      CLAM_ERROR("unexpected uncovered case in doBoolLogicOp Xor");
    }
    break;
  default:
    CLAM_WARNING("translation skipped bool logic operation at line "
                 << __LINE__);
    havoc(lhs, "unsupported boolean operator", m_bb, m_params.include_useless_havoc);
  }
  return lhs;
}

void CrabIntraBlockBuilder::doIntLogicOp(crab_lit_ref_t lit,
                                         BinaryOperator &i) {
  assert(lit && lit->isVar());

  if (!(lit->isInt())) {
    CLAM_ERROR("lhs of bitwise operation must be an integer");
  }
  var_t lhs = lit->getVar();

  const Value &v1 = *i.getOperand(0);
  const Value &v2 = *i.getOperand(1);

  crab_lit_ref_t lit1 = m_lfac.getLit(v1);
  if (!lit1 || !(lit1->isInt())) {
    havoc(lhs, valueToStr(i), m_bb, m_params.include_useless_havoc);
    return;
  }

  crab_lit_ref_t lit2 = m_lfac.getLit(v2);
  if (!lit2 || !(lit2->isInt())) {
    havoc(lhs, valueToStr(i), m_bb, m_params.include_useless_havoc);
    return;
  }

  lin_exp_t op1 = m_lfac.getExp(lit1);
  lin_exp_t op2 = m_lfac.getExp(lit2);

  switch (i.getOpcode()) {
  case BinaryOperator::And:
  case BinaryOperator::Or:
  case BinaryOperator::Xor:
    doBinOp(i.getOpcode(), lhs, op1, op2);
    break;
  default:
    CLAM_WARNING("translation skipped " << i << " at line " << __LINE__);
    havoc(lhs, valueToStr(i), m_bb, m_params.include_useless_havoc);
  }
}

// Deprecated: this code is for null and uaf checks added by LLVM
// instrumentations.
bool skipAssertionIfUntypedOrCyclic(CallInst &I, Value *cond, HeapAbstraction &mem,
				    RegionSet &func_regions,
				    const CrabBuilderParams &params) {

  
  if (!params.check_only_typed_regions && !params.check_only_noncyclic_regions) {
    return false;
  }
  
  auto startsWith = [](const std::string &s, const std::string &prefix) {
		      return s.rfind(prefix, 0) == 0;
		    };
  
  auto extractPointerFromNullAssertion = [](Value *Cond) {
      /* Search for this pattern:
  	   %f = icmp gt %ptr NULL
           %x = zext i1 %f to i32
           clam_assert(%x)
      */
    Value *Ptr = Cond;
    if (CastInst *CI = dyn_cast<CastInst>(Ptr)) {
      Ptr = CI->getOperand(0);
    }
    if (ICmpInst *CmpI = dyn_cast<ICmpInst>(Ptr)) {
      if (isa<ConstantPointerNull>(CmpI->getOperand(1))) {
	Ptr = CmpI->getOperand(0);
      } else {
	Ptr = CmpI->getOperand(1);
      }
    } else {
      CLAM_ERROR("Cannot extract pointer operand from " << *Ptr);
    }
    return Ptr;
 };
					   
 auto extractPointerFromDanglingAssertion = [](Value *Cond) {
      /* Search for this pattern:
  	   %f = __CRAB_intrinsic_is_unfreed_or_null(%ptr)
           %x = zext i1 %f to i32
           clam_assert(%x)
      */
    Value *Ptr = Cond;
    if (CastInst *CI = dyn_cast<CastInst>(Ptr)) {
      Ptr = CI->getOperand(0);
    }
    if (CallInst *CI = dyn_cast<CallInst>(Ptr)) {
      CallSite CS(CI);
      Function *callee = CS.getCalledFunction();
      if (callee &&
	  callee->getName() == "__CRAB_intrinsic_is_unfreed_or_null") {
	return CS.getArgument(0);
      }
    }
    return (Value*) nullptr;
  };
					   
    
 Value *Ptr = nullptr;
 std::string assertKind = getAssertKindFromMetadata(I.getMetadata("clam-assertion"));  
 if (startsWith(assertKind, "nullity")) {
   Ptr = extractPointerFromNullAssertion(cond);
 } else if (startsWith(assertKind, "not_dangling")) {
   Ptr = extractPointerFromDanglingAssertion(cond);
 } else {
   //CLAM_WARNING("Unsupported assertion " << I);
 }

 if (Ptr) {
   if (params.check_only_typed_regions &&
       getRegion(mem, func_regions, params, I, *Ptr)
       .getRegionInfo()
       .isUntyped()) {
     return true;
   }
   if (params.check_only_noncyclic_regions &&
       getRegion(mem, func_regions, params, I, *Ptr)
       .getRegionInfo()
       .isCyclic()) {
     return true;
   }
 }
 return false;
}

/* Special functions for verification */
void CrabIntraBlockBuilder::doVerifierCall(CallInst &I) {
  CallBase &CB = I;
  const Value *calleeV = CB.getCalledOperand();
  const Function *callee = dyn_cast<Function>(calleeV->stripPointerCasts());
  if (!callee) {
    return;
  }

  if (isErrorFn(*callee)) {
    m_bb.assertion(lin_cst_t::get_false(), getDebugLoc(&I, m_assertion_id++));
    return;
  }

  if (isSeaHornFail(*callee) &&
      I.getParent()->getParent()->getName() == "main") {
    // when seahorn inserts a call to "seahorn.fail" means that
    // the program is safe iff the function cannot return.  Note
    // that we cannot add "assert(false)" in the current
    // block. Instead, we need to check whether the exit block of
    // the function is reachable or not.
    m_has_seahorn_fail = true;
    return;
  }

  if (!isAssertFn(*callee) && !isAssumeFn(*callee) && !isNotAssumeFn(*callee)) {
    return;
  }

  Value *cond = CB.getArgOperand(0);

  if (!isTracked(*cond, m_params)) {
    return;
  }


<<<<<<< HEAD
    auto extractPointerFromNullAssertion = [](Value *Cond) {
      /* Search for this pattern:
  	   %f = icmp gt %ptr NULL
           %x = zext i1 %f to i32
           clam_assert(%x)
      */
      Value *Ptr = Cond;
      if (CastInst *CI = dyn_cast<CastInst>(Ptr)) {
        Ptr = CI->getOperand(0);
      }
      if (ICmpInst *CmpI = dyn_cast<ICmpInst>(Ptr)) {
        if (isa<ConstantPointerNull>(CmpI->getOperand(1))) {
          Ptr = CmpI->getOperand(0);
        } else {
          Ptr = CmpI->getOperand(1);
        }
      } else {
        CLAM_ERROR("Cannot extract pointer operand from " << *Ptr);
      }
      return Ptr;
    };
					   
    auto extractPointerFromDanglingAssertion = [](Value *Cond) {
      /* Search for this pattern:
  	   %f = __CRAB_intrinsic_is_unfreed_or_null(%ptr)
           %x = zext i1 %f to i32
           clam_assert(%x)
      */
      Value *Ptr = Cond;
      if (CastInst *CI = dyn_cast<CastInst>(Ptr)) {
        Ptr = CI->getOperand(0);
      }
      if (CallInst *CI = dyn_cast<CallInst>(Ptr)) {
	CallBase &CB = *CI;
	Function *callee = CB.getCalledFunction();
	if (callee &&
	    callee->getName() == "__CRAB_intrinsic_is_unfreed_or_null") {
	  return CB.getArgOperand(0);
	}
      }
      return (Value*) nullptr;
    };
					   
    
    Value *Ptr = nullptr;
    std::string assertKind = getAssertKindFromMetadata(I.getMetadata("clam-assertion"));  
    if (startsWith(assertKind, "nullity")) {
      Ptr = extractPointerFromNullAssertion(cond);
    } else if (startsWith(assertKind, "not_dangling")) {
      Ptr = extractPointerFromDanglingAssertion(cond);
    } else {
      CLAM_WARNING("Unsupported assertion " << I);
    }
    
    /// FIXME: It will leave dead code (the call to
    /// __CRAB_intrinsic_is_unfreed_or_null or the comparison
    /// instruction)
    
    if (Ptr) {
      if (m_params.check_only_typed_regions &&
	  getRegion(m_mem, m_func_regions, m_params, I, *Ptr)
	  .getRegionInfo()
	  .isUntyped()) {
	return;
      }
      if (m_params.check_only_noncyclic_regions &&
	  getRegion(m_mem, m_func_regions, m_params, I, *Ptr)
	  .getRegionInfo()
	  .isCyclic()) {
	return;
      }
    }
=======
  // -- Deprecated: skip adding the assertion if the corresponding
  // -- region is untyped or cyclic. It only considers assertions
  // -- added by the LLVM instrumentations for nullity and use after
  // -- free errors.
  if (isAssertFn(*callee) &&
      skipAssertionIfUntypedOrCyclic(I, cond, m_mem, m_func_regions, m_params)) {
    return;
>>>>>>> 32c34100
  }
    
  if (ConstantInt *CI = dyn_cast<ConstantInt>(cond)) {
    // -- cond is a constant
    bool is_bignum;
    z_number cond_val = getIntConstant(CI, m_params, is_bignum);
    if (!is_bignum) {
      if (cond_val > 0) {
        if (isAssertFn(*callee) || isAssumeFn(*callee)) {
          // do nothing
        } else {
          assert(isNotAssumeFn(*callee));
          m_bb.assume(lin_cst_t::get_false());
        }
      } else {
        if (isNotAssumeFn(*callee)) {
          // do nothing
        } else if (isAssumeFn(*callee)) {
          m_bb.assume(lin_cst_t::get_false());
        } else {
          assert(isAssertFn(*callee));
          m_bb.assertion(lin_cst_t::get_false(), getDebugLoc(&I, m_assertion_id++));
        }
      }
    }
  } else {
    if (CmpInst *Cond = m_pending_cmp_insts[&I]) {      
      /*
       * Avoid boolean CrabIR statements: use numerical ones instead
       * if possible.
       * 
       * Given LLVM code:
       *    %b = icmp %x, %y
       *    ....
       *    assert(%b)
       * 
       * If m_params.avoid_boolean = false then 
       *    %b := (x rel_op y);
       *    bool_assert(b);
       * 
       * If m_params.avoid_boolean = true then 
       *    assert(x rel_op y);
       */
      
      auto cst_opt = cmpInstToCrabInt(*Cond, m_lfac, isNotAssumeFn(*callee));
      if (cst_opt.hasValue()) {
        if (isAssertFn(*callee)) {
          m_bb.assertion(cst_opt.getValue(), getDebugLoc(&I, m_assertion_id++));
        } else {
          m_bb.assume(cst_opt.getValue());
        }
      } else {
        auto cst_ref_opt =
            cmpInstToCrabRef(*Cond, m_lfac, isNotAssumeFn(*callee));
        if (cst_ref_opt.hasValue()) {
          if (isAssertFn(*callee)) {
            m_bb.assert_ref(cst_ref_opt.getValue(), getDebugLoc(&I, m_assertion_id++));
          } else {
            m_bb.assume_ref(cst_ref_opt.getValue());
          }
        } else {
          // This shouldn't happen
          CLAM_WARNING("Could not translate unexpectedly " << I);
        }
      }
    } else {

      crab_lit_ref_t cond_lit = m_lfac.getLit(*cond);
      assert(cond_lit->isVar());
      var_t v = cond_lit->getVar();
      // -- cond is variable
      if (cond_lit->isBool()) {
        if (isNotAssumeFn(*callee))
          m_bb.bool_not_assume(v);
        else if (isAssumeFn(*callee))
          m_bb.bool_assume(v);
        else {
          assert(isAssertFn(*callee));
          m_bb.bool_assert(v, getDebugLoc(&I, m_assertion_id++));
        }
      } else if (cond_lit->isInt()) {

        ZExtInst *ZEI = dyn_cast<ZExtInst>(cond);
        if (ZEI && ZEI->getSrcTy()->isIntegerTy(1)) {
          /* Special case to replace this pattern:
                y:i32 = zext x:i1 to i32
                assume (y>=1);
             with
                bool_assume(x);
             This can help boolean/numerical propagation in the crab domains.
          */
          cond_lit = m_lfac.getLit(*(ZEI->getOperand(0)));
          assert(cond_lit->isVar()); // boolean variable
          v = cond_lit->getVar();
          if (isNotAssumeFn(*callee)) {
            m_bb.bool_not_assume(v);
          } else if (isAssumeFn(*callee)) {
            m_bb.bool_assume(v);
          } else {
            assert(isAssertFn(*callee));
            m_bb.bool_assert(v, getDebugLoc(&I, m_assertion_id++));
          }
        } else {
          if (isNotAssumeFn(*callee)) {
            m_bb.assume(v <= number_t(0));
          } else if (isAssumeFn(*callee)) {
            m_bb.assume(v >= number_t(1));
          } else {
            assert(isAssertFn(*callee));
            m_bb.assertion(v >= number_t(1), getDebugLoc(&I, m_assertion_id++));
          }
        }
      }
    }
  }
}

void CrabIntraBlockBuilder::visitReturnInst(ReturnInst &I) {
  if (m_ret_insts) {
    m_bb.copy_back(*m_ret_insts);
    delete m_ret_insts;
  }
}

/// I is already translated if it is the condition of a branch or
/// a select's condition.  Here we cover cases where I is an
/// operand of other instructions.
void CrabIntraBlockBuilder::visitCmpInst(CmpInst &I) {

  if (!isTracked(I, m_params))
    return;

  crab_lit_ref_t lit = m_lfac.getLit(I);
  assert(lit->isVar());

  const Value &v0 = *(I.getOperand(0));
  const Value &v1 = *(I.getOperand(1));

  if (isReference(v0, m_params) && isReference(v1, m_params)) {
    if (AllUsesAreBrInst(I)) {
      // already lowered elsewhere
    } else {
      SmallVector<CallInst *, 4> verifierCalls;
      if (m_params.avoid_boolean &&
	  AllUsesAreVerifierCalls(I, true /*goThroughIntegerCasts*/,
                                  true /*nonBoolCond*/, verifierCalls)) {
        for (CallInst *CI : verifierCalls) {
          m_pending_cmp_insts.insert({CI, &I});
        }
        // do nothing: lowered elsewhere
      } else {
        Optional<ref_cst_t> ref_cst =
            cmpInstToCrabRef(I, m_lfac, false /*not negated*/);
        if (ref_cst.hasValue()) {
          m_bb.bool_assign(lit->getVar(), ref_cst.getValue());
        } else {
          havoc(lit->getVar(), valueToStr(I), m_bb, m_params.include_useless_havoc);
        }
      }
    }
    return;
  }

  // make sure we only translate if both operands are integers or booleans
  if (!v0.getType()->isIntegerTy() || !v1.getType()->isIntegerTy()) {
    havoc(lit->getVar(), valueToStr(I), m_bb, m_params.include_useless_havoc);
    return;
  }

  if (isBool(v0) && isBool(v1)) {
    // we lower it here
    if (I.getPredicate() == CmpInst::ICMP_EQ) { // eq <-> not xor
      var_t tmp = doBoolLogicOp(BinaryOperator::Xor, nullptr, v0, v1);
      m_bb.bool_assign(lit->getVar(), tmp, true);      // not(tmp)
    } else if (I.getPredicate() == CmpInst::ICMP_NE) { // ne <-> xor
      doBoolLogicOp(BinaryOperator::Xor, lit, v0, v1);
    } else {
      CLAM_WARNING("translation skipped " << I << " at line " << __LINE__);
    }
  } else {
    assert(isInteger(v0) && isInteger(v1));
    if (AllUsesAreBrOrIntSelectCondInst(I, m_params)) {
      // do nothing: already lowered elsewhere
    } else {
      SmallVector<CallInst *, 4> verifierCalls;
      if (m_params.avoid_boolean &&
	  AllUsesAreVerifierCalls(I, true /*goThroughIntegerCasts*/,
                                  true /*nonBoolCond*/, verifierCalls)) {
        for (CallInst *CI : verifierCalls) {
          m_pending_cmp_insts.insert({CI, &I});
        }
        // do nothing: lowered elsewhere
      } else {
        cmpInstToCrabBool(I, m_lfac, m_bb);
      }
    }
  }
}

void CrabIntraBlockBuilder::visitBinaryOperator(BinaryOperator &I) {
  if (!isTracked(I, m_params))
    return;

  crab_lit_ref_t lit = m_lfac.getLit(I);
  if (!lit || !(lit->isVar())) {
    CLAM_ERROR("unexpected lhs of binary operator");
  }

  switch (I.getOpcode()) {
  case BinaryOperator::Add:
  case BinaryOperator::Sub:
  case BinaryOperator::Mul:
  case BinaryOperator::SDiv:
  case BinaryOperator::UDiv:
  case BinaryOperator::SRem:
  case BinaryOperator::URem:
  case BinaryOperator::Shl:
  case BinaryOperator::AShr:
  case BinaryOperator::LShr:
    doArithmetic(lit, I);
    break;
  case BinaryOperator::And:
  case BinaryOperator::Or:
  case BinaryOperator::Xor:
    if (isBool(I))
      doBoolLogicOp(I.getOpcode(), lit, *I.getOperand(0), *I.getOperand(1));
    else
      doIntLogicOp(lit, I);
    break;
  default:
    havoc(lit->getVar(), valueToStr(I), m_bb, m_params.include_useless_havoc);
  }
}

void CrabIntraBlockBuilder::visitCastInst(CastInst &I) {
  if (!isTracked(I, m_params))
    return;

  if (AllUsesAreNonTrackMem(&I) || AllUsesAreIndirectCalls(I)) {
    return;
  }

  if (AllUsesAreIgnoredInst(I)) {
    return;
  }

  if (isa<ZExtInst>(I) && I.getSrcTy()->isIntegerTy(1) &&
      AllUsesAreVerifierCalls(I)) {
    /*
       y:i32 = zext x:i1 to i32
       assume (y>=1);
    */
    return;
  }

  crab_lit_ref_t dst = m_lfac.getLit(I);
  assert(dst && dst->isVar());
  crab_lit_ref_t src = m_lfac.getLit(*(I.getOperand(0)));
  if (!src) {
    havoc(dst->getVar(), valueToStr(I), m_bb, m_params.include_useless_havoc);
    return;
  }

  // -- INTEGER OR BOOLEAN CAST
  if (I.isIntegerCast()) {
    if (I.getSrcTy() == I.getDestTy()) {
      // assume the frontend removes useless casts.
      CLAM_WARNING("translation does not support non-op integer casts");
      havoc(dst->getVar(), valueToStr(I), m_bb, m_params.include_useless_havoc);
    } else {
      if (!src->isVar()) {
        // We store the constant into a variable
        if (src->isBool()) {
          var_t tmp = m_lfac.mkBoolVar();
          m_bb.bool_assign(tmp, m_lfac.isBoolTrue(src)
                                    ? lin_cst_t::get_true()
                                    : lin_cst_t::get_false());
          if (isa<SExtInst>(I)) {
            m_bb.sext(tmp, dst->getVar());
          } else if (isa<ZExtInst>(I)) {
            m_bb.zext(tmp, dst->getVar());
          } else {
            CLAM_ERROR("unexpected cast operation on Booleans");
          }
        } else if (src->isInt()) {
          var_t tmp =
              m_lfac.mkIntVar(I.getOperand(0)->getType()->getIntegerBitWidth());
          m_bb.assign(tmp, m_lfac.getIntCst(src));
          if (isa<SExtInst>(I)) {
            m_bb.sext(tmp, dst->getVar());
          } else if (isa<ZExtInst>(I)) {
            m_bb.zext(tmp, dst->getVar());
          } else if (isa<TruncInst>(I)) {
            m_bb.truncate(tmp, dst->getVar());
          } else {
            CLAM_ERROR("unexpected cast operation");
          }
        } else {
          CLAM_ERROR("unexpected cast operand type");
        }
      } else {
        if (isa<SExtInst>(I)) {
          m_bb.sext(src->getVar(), dst->getVar());
        } else if (isa<ZExtInst>(I)) {
          m_bb.zext(src->getVar(), dst->getVar());
        } else if (isa<TruncInst>(I)) {
          m_bb.truncate(src->getVar(), dst->getVar());
        } else {
          CLAM_ERROR("unexpected cast operation");
        }
      }
    }
    return;
  }

  // -- POINTER CAST
  if (isa<IntToPtrInst>(I) || isa<PtrToIntInst>(I) || isa<BitCastInst>(I)) {
    if (isa<PtrToIntInst>(I)) {
      // TODO(TRANSLATION): ptrtoint
    } else if (isa<IntToPtrInst>(I)) {
      // TODO(TRANSLATION): inttoptr      
    } else if (isa<BitCastInst>(I) && isReference(*I.getOperand(0), m_params)) {

      if (src->isRef()) {
        if (m_lfac.isRefNull(src)) {
          m_bb.assume_ref(ref_cst_t::mk_null(dst->getVar()));
          return;
        } else {

          assert(src->isVar());
          Region rgn_src =
              getRegion(m_mem, m_func_regions, m_params, I, *(I.getOperand(0)));
          Region rgn_dst = getRegion(m_mem, m_func_regions, m_params, I, I);
	  insertCrabIRWithEmitter::
	    gep_ref(I, m_propertyEmitters, m_bb,
		    dst->getVar(), m_lfac.mkRegionVar(rgn_dst),
		    src->getVar(), m_lfac.mkRegionVar(rgn_src));
          return;
        }
      }
      CLAM_WARNING("translation skipped " << I << " at line " << __LINE__);
    }
  }
  havoc(dst->getVar(), valueToStr(I), m_bb, m_params.include_useless_havoc);
}

// Analysis of select instructions is cumbersome since it requires
// a sequence of assume and join operations. Moreover, if many
// select instructions appear in the same block its analysis can
// be very inefficient due to the high number of joins.
//
// If possible the simplest solution is to get rid of select
// instructions. This can be done by adding option
// --lower-select. This option will remove select instructions at
// the expense of adding new basic blocks although hopefully the
// llvm frontend will simplify them. If this is not possible or
// undesirable then we try to deal with the select instruction
// here.
void CrabIntraBlockBuilder::visitSelectInst(SelectInst &I) {
  if (!isTracked(I, m_params))
    return;

  crab_lit_ref_t lhs = m_lfac.getLit(I);
  assert(lhs && lhs->isVar());
  Value &condV = *I.getCondition();
  crab_lit_ref_t c = m_lfac.getLit(condV);
  assert(c);
  crab_lit_ref_t op1 = m_lfac.getLit(*I.getTrueValue());
  assert(op1);
  crab_lit_ref_t op2 = m_lfac.getLit(*I.getFalseValue());
  assert(op2);

  if (isReference(I, m_params)) {
    // --- All operands are pointers
    if (!op1->isRef()) {
      CLAM_ERROR("Expected pointer select operands");
      return;
    }
    if (!op2->isRef()) {
      CLAM_ERROR("Expected pointer select operands");
      return;
    }

    auto lhs_rgn =
        m_lfac.mkRegionVar(getRegion(m_mem, m_func_regions, m_params, I, I));
    auto op1_rgn = m_lfac.mkRegionVar(
        getRegion(m_mem, m_func_regions, m_params, I, *I.getTrueValue()));
    auto op2_rgn = m_lfac.mkRegionVar(
        getRegion(m_mem, m_func_regions, m_params, I, *I.getFalseValue()));

    // -- simple cases first: we know the condition is either true or false
    if (ConstantInt *ci = dyn_cast<ConstantInt>(&condV)) {
      if (ci->isOne()) {
        if (op1->isVar()) {
	  insertCrabIRWithEmitter::
	    gep_ref(I, m_propertyEmitters, m_bb,
		    lhs->getVar(), lhs_rgn, op1->getVar(), op1_rgn);
        } else {
          assert(m_lfac.isRefNull(op1));
          m_bb.havoc(lhs->getVar());
          m_bb.assume_ref(ref_cst_t::mk_null(lhs->getVar()));
        }
      } else {
        if (!ci->isZero()) {
          CLAM_ERROR("Unexpected select condition");
        }
        if (op2->isVar()) {
	  insertCrabIRWithEmitter::
	    gep_ref(I, m_propertyEmitters, m_bb,
		    lhs->getVar(), lhs_rgn, op2->getVar(), op2_rgn);
        } else {
          assert(m_lfac.isRefNull(op2));
          m_bb.havoc(lhs->getVar());
          m_bb.assume_ref(ref_cst_t::mk_null(lhs->getVar()));
        }
      }
      return;
    }

    crab_lit_ref_t cond = m_lfac.getLit(condV);
    assert(cond->isVar());

    CrabSelectRefOps::opt_pair_var_t pair_op1 = llvm::None;
    CrabSelectRefOps::opt_pair_var_t pair_op2 = llvm::None;

    if (op1->isVar() && op2->isVar()) {
      pair_op1 = std::make_pair(op1->getVar(), op1_rgn);
      pair_op2 = std::make_pair(op2->getVar(), op2_rgn);
    } else if (!op1->isVar()) {
      pair_op2 = std::make_pair(op2->getVar(), op2_rgn);
    } else if (!op2->isVar()) {
      pair_op1 = std::make_pair(op1->getVar(), op1_rgn);
    }

    if (pair_op1.hasValue() || pair_op2.hasValue()) {
      insertCrabIRWithEmitter::select_ref(I, m_propertyEmitters, m_bb,
                                          lhs->getVar(), lhs_rgn,
                                          cond->getVar(), pair_op1, pair_op2);
    } else {
      // both op1 and op2 should be null
      if (m_lfac.isRefNull(op1) && m_lfac.isRefNull(op2)) {
        m_bb.havoc(lhs->getVar());
        m_bb.assume_ref(ref_cst_t::mk_null(lhs->getVar()));
      } else {
        CLAM_WARNING("skipped unexpected " << I << "\n"
                                           << "Enable --lower-select.");
        havoc(lhs->getVar(), valueToStr(I), m_bb,
              m_params.include_useless_havoc);
      }
    }
    return;
  }

  if (isBool(I)) {
    // --- All operands are BOOL
    if (!op1->isBool()) {
      CLAM_ERROR("Expected boolean select operands");
    }
    if (!op2->isBool()) {
      CLAM_ERROR("Expected boolean select operands");
    }

    // -- simple cases first: we know the condition is either true or false
    if (ConstantInt *ci = dyn_cast<ConstantInt>(&condV)) {
      if (ci->isOne()) {
        if (!op1->isVar()) {
          m_bb.bool_assign(lhs->getVar(),
                           (m_lfac.isBoolTrue(op1) ? lin_cst_t::get_true()
                                                   : lin_cst_t::get_false()));
        } else {
          m_bb.bool_assign(lhs->getVar(), op1->getVar());
        }
      } else {
        if (!ci->isZero())
          CLAM_ERROR("unexpected select condition");
        if (!op2->isVar()) {
          m_bb.bool_assign(lhs->getVar(),
                           (m_lfac.isBoolTrue(op2) ? lin_cst_t::get_true()
                                                   : lin_cst_t::get_false()));
        } else {
          m_bb.bool_assign(lhs->getVar(), op2->getVar());
        }
      }
      return;
    }

    assert(c->isVar());

    // -- general case: we don't know whether condition is true or not.
    if (!op1->isVar() && !op2->isVar()) {
      var_t tt_v = m_lfac.mkBoolVar();
      var_t ff_v = m_lfac.mkBoolVar();
      m_bb.bool_assign(tt_v, (m_lfac.isBoolTrue(op1) ? lin_cst_t::get_true()
                                                     : lin_cst_t::get_false()));
      m_bb.bool_assign(ff_v, (m_lfac.isBoolTrue(op2) ? lin_cst_t::get_true()
                                                     : lin_cst_t::get_false()));
      m_bb.bool_select(lhs->getVar(), c->getVar(), tt_v, ff_v);
    } else if (!op1->isVar()) {
      var_t tt_v = m_lfac.mkBoolVar();
      m_bb.bool_assign(tt_v, (m_lfac.isBoolTrue(op1) ? lin_cst_t::get_true()
                                                     : lin_cst_t::get_false()));
      m_bb.bool_select(lhs->getVar(), c->getVar(), tt_v, op2->getVar());
    } else if (!op2->isVar()) {
      var_t ff_v = m_lfac.mkBoolVar();
      m_bb.bool_assign(ff_v, (m_lfac.isBoolTrue(op2) ? lin_cst_t::get_true()
                                                     : lin_cst_t::get_false()));
      m_bb.bool_select(lhs->getVar(), c->getVar(), op1->getVar(), ff_v);
    } else {
      m_bb.bool_select(lhs->getVar(), c->getVar(), op1->getVar(), op2->getVar());
    }
  } else if (isInteger(I)) {

    // --- All operands except the condition are INTEGERS
    if (!op1->isInt()) {
      CLAM_ERROR("Expected integer select operands");
    }
    if (!op2->isInt()) {
      CLAM_ERROR("Expected integer select operands");
    }

    lin_exp_t e1 = m_lfac.getExp(op1);
    lin_exp_t e2 = m_lfac.getExp(op2);

    // -- simple cases first: we know the condition is either true or false
    if (ConstantInt *ci = dyn_cast<ConstantInt>(&condV)) {
      if (ci->isOne()) {
        m_bb.assign(lhs->getVar(), e1);
      } else {
        if (!ci->isZero())
          CLAM_ERROR("Unexpected select condition");
        m_bb.assign(lhs->getVar(), e2);
      }
      return;
    }

    assert(c->isVar());

    // -- general case: we don't know whether the condition is true or not
    if (CmpInst *CI = dyn_cast<CmpInst>(&condV)) {
      if (auto cst_opt = cmpInstToCrabInt(*CI, m_lfac)) {
        m_bb.select(lhs->getVar(), *cst_opt, e1, e2);
        return;
      }
    }

    // The condition is a boolean but neither select or
    // bool_select support that. The latter is only when
    // all operands are booleans. The former will have this form
    // (select (x:= cond >=1 ? e1: e2). This will be propagated
    // only to numerical domain which doesn't know anything about
    // cond. One solution is to zext cond to an integer. But maybe
    // another solution is to allow select to be a variable rather
    // than constraint.
    var_t icond = m_lfac.mkIntVar(8 /*any bitwdith >1*/);
    m_bb.zext(c->getVar(), icond);
    m_bb.select(lhs->getVar(), icond, e1, e2);
  }
}

/* malloc-like functions */
<<<<<<< HEAD
void CrabIntraBlockBuilder::doAllocFn(CallInst &I) {
  auto addMakeRefFromVal = [&I,this](crab_lit_ref_t retRef, Region rgn, const Value &size) {
=======
void CrabIntraBlockBuilder::doAllocFn(Instruction &I) {
  auto addMakeRefFromVal = [this, &I]
    (crab_lit_ref_t retRef, Region rgn, const Value &size) {
>>>>>>> 32c34100
       crab_lit_ref_t litS = m_lfac.getLit(size);
       if (litS->isInt()) {
	 var_or_cst_t size = (litS->isVar() ?
			      var_or_cst_t(litS->getVar()) :
			      var_or_cst_t(m_lfac.getIntCst(litS),
					   crab::variable_type(INT_TYPE, 64)));
	 insertCrabIRWithEmitter::
	   make_ref(I, m_propertyEmitters, m_bb, *m_tli,
		    retRef->getVar(), m_lfac.mkRegionVar(rgn), size, m_as_man.mk_tag());
       } else {
	 CLAM_ERROR("doAllocFn expected " << size << " to be an integer in " << I);
       }
  };
  auto addMakeRefWithoutSize = [this, &I]
    (crab_lit_ref_t retRef, Region rgn) {
	var_or_cst_t size(m_lfac.mkIntVar(64));
	m_bb.havoc(size.get_variable(), valueToStr(I));
	 insertCrabIRWithEmitter::
	   make_ref(I, m_propertyEmitters, m_bb, *m_tli,
		    retRef->getVar(), m_lfac.mkRegionVar(rgn), size, m_as_man.mk_tag());
  };
  
  
  if (!I.getType()->isVoidTy()) {
    crab_lit_ref_t retRef = m_lfac.getLit(I);
    assert(retRef->isVar());
    if (isReference(I, m_params)) {
      Region rgn = getRegion(m_mem, m_func_regions, m_params, I, I);
      if (isMallocLikeFn(&I, m_tli) || isOpNewLikeFn(&I, m_tli)) {
	// ptr  := malloc(size) or new(size) allocates size bytes
	addMakeRefFromVal(retRef, rgn, *(I.getOperand(0)));
      } else if (isCallocLikeFn(&I, m_tli)) {
	// TODO(TRANSLATION): we ignore the size of the allocated memory which is num*size
	// TODO(TRANSLATION): we also ignore that the new allocated memory is zeroed
	// ptr  := calloc(num, size) allocates num*size bytes
	addMakeRefWithoutSize(retRef, rgn);
      } else if (isReallocLikeFn(&I, m_tli)) {
	// ptr' := realloc(ptr, new_size)
	// TODO(TRANSLATION): we ignore that the contents of the new allocated memory
	addMakeRefFromVal(retRef, rgn, *(I.getOperand(1)));
      } else if (isStrdupLikeFn(&I, m_tli)) {
	// str' := strdup(str,...)
	// TODO(TRANSLATION): we ignore the size of the new string
	// TODO(TRANSLATION): we ignore that the contents of the new string	
	addMakeRefWithoutSize(retRef, rgn);
      } else {
	CLAM_ERROR("unexpected allocation function " << I);
      }
    } else if (isTracked(I, m_params)) {
      // -- havoc return value
      havoc(retRef->getVar(), valueToStr(I), m_bb, m_params.include_useless_havoc);
    }
  }
}

void CrabIntraBlockBuilder::visitAllocaInst(AllocaInst &I) {
  Region rgn = getRegion(m_mem, m_func_regions, m_params, I, I);

  if (isReference(I, m_params)) {
    crab_lit_ref_t lhs = m_lfac.getLit(I);
    assert(lhs && lhs->isVar());

    llvm::Optional<uint64_t> sizeOpt = I.getAllocationSizeInBits(*m_dl);
    var_or_cst_t size = (sizeOpt.hasValue() ?
			 var_or_cst_t(sizeOpt.getValue()/8, crab::variable_type(INT_TYPE, 64)):
			 var_or_cst_t(m_lfac.mkIntVar(64)));
    
    if (!sizeOpt.hasValue()) {
      m_bb.havoc(size.get_variable(), "alloca with unknown size");
    }

    insertCrabIRWithEmitter::
	   make_ref(I, m_propertyEmitters, m_bb, *m_tli,
		    lhs->getVar(), m_lfac.mkRegionVar(rgn), size, m_as_man.mk_tag());
    
    if (m_params.addPointerAssumptions()) {
      // pointers allocated in the stack cannot be null
      m_bb.assume_ref(ref_cst_t::mk_gt_null(lhs->getVar()));
    }
  } else if (m_params.trackOnlySingletonMemory() && !rgn.isUnknown() && 
             rgn.getRegionInfo().containScalar()) {
    // Memory allocated in the stack is uninitialized.
    //
    // We assume they are zero initialized so that Crab's array
    // smashing can infer something meaningful. Even Crab's array
    // adaptive domain may benefit from this in case an array is
    // initialized in a loop.
    //
    // This can generate two consecutive array stores if the alloca
    // instruction is followed by an array store.  A better solution
    // for array adaptive is to unroll loops one iteration.
    Function *parentF = I.getParent()->getParent();
    MemoryInitializer MI(m_lfac, m_mem, m_func_regions, *m_dl, m_params,
                         *parentF, m_bb);
    Type *ATy = I.getAllocatedType();
    MI.InitZeroInitializer(I, *ATy, 0);
  }
}

/* free-like functions */
void CrabIntraBlockBuilder::doFreeFn(CallInst &I) {
  if (m_params.trackMemory()) {
    CallBase &CB = I;
    crab_lit_ref_t Ptr = m_lfac.getLit(*(CB.getArgOperand(0)));
    if (Ptr->isVar() && Ptr->isRef()) {
<<<<<<< HEAD
      Region RgnPtr =
          getRegion(m_mem, m_func_regions, m_params, I, *(CB.getArgOperand(0)));
      m_bb.remove_ref(m_lfac.mkRegionVar(RgnPtr), Ptr->getVar());
=======
      Region RgnPtr = getRegion(m_mem, m_func_regions, m_params, I, *(CS.getArgument(0)));
      insertCrabIRWithEmitter::
	remove_ref(I, m_propertyEmitters, m_bb, *m_tli,
		   m_lfac.mkRegionVar(RgnPtr), Ptr->getVar());
>>>>>>> 32c34100
    }
  }
}

/* memcpy/memmove/memset functions */
void CrabIntraBlockBuilder::doMemIntrinsic(MemIntrinsic &I) {
  // TODO(TRANSLATION): memcpy/memmove/memset
  CLAM_WARNING("Skipped memory intrinsics " << I);
  m_bb.havoc(m_lfac.mkIntVar(32), valueToStr(I));

  if (m_params.trackMemory()) {
    /** 
     * Although we don't currently translate memory intrinsics to CrabIR
     * we still collect their arguments, translate them to Crab
     * variables and then call the propertyEmitters. 
     **/
    
    auto translateLength = [this, &I](Value &len) -> var_or_cst_t {
      crab_lit_ref_t lit = m_lfac.getLit(len);
      if (lit->isInt()) {
	return (lit->isVar() ?
		var_or_cst_t(lit->getVar()) :
		var_or_cst_t(m_lfac.getIntCst(lit),
			     crab::variable_type(INT_TYPE, 64)));
      } else {
	CLAM_ERROR("doMemInstrinsics expected " << len << " to be an integer in " << I);
      }
    };
    auto translatePtr = [this, &I](Value &ptr) -> std::pair<var_t, var_t> {
      assert(ptr->getType()->isPointerType());
      var_t rgnVar = m_lfac.mkRegionVar(getRegion(m_mem, m_func_regions, m_params, I, ptr));
      var_t refVar = m_lfac.getLit(ptr)->getVar();
      return {refVar, rgnVar};
    };
  
    if (MemSetInst *MSI = dyn_cast<MemSetInst>(&I)) {
      // Ignored MSI->getValue() and MSI->getDestAlignment
      Value *dst = MSI->getDest();
      Value *len = MSI->getLength();  
      std::pair<var_t, var_t> pdestV = translatePtr(*dst);
      var_or_cst_t lenV = translateLength(*len);
      CrabMemsetOps s(pdestV.first, pdestV.second, lenV, m_bb);
      for (unsigned i = 0, sz = m_propertyEmitters.size(); i < sz; ++i) {
	m_propertyEmitters[i]->visitBeforeMemset(*MSI, s);
	m_propertyEmitters[i]->visitAfterMemset(*MSI, s);      
      }
    } else if (MemTransferInst *MTI = dyn_cast<MemTransferInst>(&I)) {
      // Ignored MIT->getDestAlignment
      Value *dst = MTI->getDest();
      Value *src = MTI->getSource();    
      Value *len = MTI->getLength();  
      std::pair<var_t, var_t> pdestV = translatePtr(*dst);
      std::pair<var_t, var_t> psrcV = translatePtr(*src);    
      var_or_cst_t lenV = translateLength(*len);
      CrabMemTransferOps s(psrcV.first, psrcV.second, pdestV.first, pdestV.second, lenV, m_bb);
      for (unsigned i = 0, sz = m_propertyEmitters.size(); i < sz; ++i) {
	m_propertyEmitters[i]->visitBeforeMemTransfer(*MTI, s);
	m_propertyEmitters[i]->visitAfterMemTransfer(*MTI, s);      
      }
    }
  }
}

//
// - If precision level is CrabBuilderPrecision::MEM then GEP it is
//   translated as a Crab gep_ref statement.
//
// - If precision level is CrabBuilderPrecision::SINGLETON_MEM then
//   GEP it is translated as a sequence of Crab arithmetic statements
//   to be used by a Crab array statement. If base.hasValue() is false
//   then the base pointer of GEP is zero.
void CrabIntraBlockBuilder::doGep(GetElementPtrInst &I,
                                  unsigned max_index_bitwidth, var_t lhs,
                                  llvm::Optional<var_t> base) {
  assert(lhs.get_type().is_integer() || lhs.get_type().is_reference());
  assert(!lhs.get_type().is_integer() ||
         (max_index_bitwidth == lhs.get_type().get_integer_bitwidth()));
  assert(!lhs.get_type().is_integer() ||
         (!base.hasValue() ||
          (lhs.get_type().get_integer_bitwidth() ==
           base.getValue().get_type().get_integer_bitwidth())));
  
  Region rgn = getRegion(m_mem, m_func_regions, m_params, I, I);
  if (lhs.get_type().is_integer() && rgn.isUnknown()) {
    return;
  }

  Region base_rgn =
      getRegion(m_mem, m_func_regions, m_params, I, *I.getPointerOperand());
  if (lhs.get_type().is_integer() && base_rgn.isUnknown()) {
    return;
  }

  // -- translation if the GEP offset is constant
  unsigned bitwidth = m_dl->getPointerTypeSizeInBits(I.getType());
  APInt offset(bitwidth, 0);
  if (I.accumulateConstantOffset(*m_dl, offset)) {
    bool is_bignum = false;
    z_number o(toZNumber(offset, m_params, is_bignum));
    if (is_bignum) {
      m_bb.havoc(lhs, valueToStr(I));
    } else {
      if (lhs.get_type().is_reference()) {
        // reference statement
        if (!base.hasValue()) {
          CRAB_ERROR("doGEP expects a base pointer");
        }
        var_t crab_rgn = m_lfac.mkRegionVar(rgn);
        var_t crab_base_rgn = m_lfac.mkRegionVar(base_rgn);
	insertCrabIRWithEmitter::
	  gep_ref(I, m_propertyEmitters, m_bb,
		  lhs, crab_rgn, base.getValue(), crab_base_rgn, lin_exp_t(o));
	
        CRAB_LOG("cfg-gep", crab::outs()
                                << "-- " << lhs << ":=" << base.getValue()
                                << "+" << o << "\n");
      } else if (lhs.get_type().is_integer()) {
        // pure arithmetic
        if (base.hasValue()) {
          m_bb.assign(lhs, base.getValue() + lin_exp_t(o));
          CRAB_LOG("cfg-gep",
                   crab::outs() << "-- " << lhs << ":" << lhs.get_type()
                                << ":=" << base.getValue() << "+" << o << "\n");
        } else {
          m_bb.assign(lhs, lin_exp_t(o));
          CRAB_LOG("cfg-gep", crab::outs()
                                  << "-- " << lhs << ":" << lhs.get_type()
                                  << ":=" << o << "\n");
        }
      }
    }
    return;
  }

  // -- translation if symbolic GEP offset
  // If here, we know that there is at least one non-zero, symbolic index.
  bool already_assigned = false;
  for (auto GTI = gep_type_begin(&I), GTE = gep_type_end(&I); GTI != GTE;
       ++GTI) {
    if (const StructType *st = GTI.getStructTypeOrNull()) {
      if (const ConstantInt *ci =
              dyn_cast<const ConstantInt>(GTI.getOperand())) {
        number_t offset(fieldOffset(st, ci->getZExtValue()));
        if (lhs.get_type().is_reference()) {
          // reference statement
          if (!(already_assigned || base.hasValue())) {
            CRAB_ERROR("doGEP expects a base pointer");
          }
          var_t crab_rgn = m_lfac.mkRegionVar(rgn);
          var_t crab_base_rgn = m_lfac.mkRegionVar(base_rgn);
	  insertCrabIRWithEmitter::
	    gep_ref(I, m_propertyEmitters, m_bb,
		    lhs, crab_rgn, (!already_assigned) ? base.getValue() : lhs,
		    crab_base_rgn, offset);
          CRAB_LOG(
              "cfg-gep",
              if (!already_assigned) {
                crab::outs()
                    << lhs << "=" << base.getValue() << "+" << offset << "\n";
              } else { crab::outs() << lhs << "+=" << offset << "\n"; });
        } else if (lhs.get_type().is_integer()) {
          // pure arithmetic
          if (!already_assigned) {
            if (base.hasValue()) {
              m_bb.assign(lhs, base.getValue() + offset);
              CRAB_LOG("cfg-gep", crab::outs()
                                      << "-- " << lhs << ":" << lhs.get_type()
                                      << "=" << base.getValue() << "+" << offset
                                      << "\n");
            } else {
              m_bb.assign(lhs, offset);
              CRAB_LOG("cfg-gep", crab::outs()
                                      << "-- " << lhs << ":" << lhs.get_type()
                                      << "=" << offset << "\n");
            }
          } else {
            m_bb.add(lhs, lhs, offset);
            CRAB_LOG("cfg-gep", crab::outs()
                                    << "-- " << lhs << ":" << lhs.get_type()
                                    << "+=" << offset << "\n");
          }
        }
        already_assigned = true;
      } else {
        CLAM_ERROR("GEP index expected only to be an integer");
      }
    } else {
      // otherwise we have a sequential type like an array or vector.
      // Multiply the index by the size of the indexed type.
      if (const ConstantInt *ci =
              dyn_cast<const ConstantInt>(GTI.getOperand())) {
        if (ci->isZero())
          continue;
      }

      crab_lit_ref_t idx = m_lfac.getLit(*GTI.getOperand());
      if (!idx || !idx->isInt()) {
        CLAM_ERROR("unexpected GEP index");
      }

      // Signed-extension of the index if needed.
      llvm::Optional<lin_exp_t> offsetOpt = llvm::None;
      auto Iidx = std::static_pointer_cast<const crabIntLit>(idx);
      if (Iidx->isVar()) {
        unsigned w = Iidx->getBitwidth();
        assert(w <= max_index_bitwidth);
        if (w < max_index_bitwidth) {
          var_t sext_idx = m_lfac.mkIntVar(max_index_bitwidth);
          m_bb.sext(Iidx->getVar(), sext_idx);
          offsetOpt = (sext_idx * number_t(storageSize(GTI.getIndexedType())));
        }
      }
      if (!offsetOpt.hasValue()) {
        offsetOpt =
            (m_lfac.getExp(idx) * number_t(storageSize(GTI.getIndexedType())));
      }

      lin_exp_t offset = offsetOpt.getValue();
      if (lhs.get_type().is_reference()) {
        // reference statement
        if (!(already_assigned || base.hasValue())) {
          CRAB_ERROR("doGEP expects a base pointer");
        }
        var_t crab_rgn = m_lfac.mkRegionVar(rgn);
        var_t crab_base_rgn = m_lfac.mkRegionVar(base_rgn);
	insertCrabIRWithEmitter::
	  gep_ref(I, m_propertyEmitters, m_bb,
		  lhs, crab_rgn, (!already_assigned) ? base.getValue() : lhs,
		  crab_base_rgn, offset);
        CRAB_LOG(
            "cfg-gep",
            if (!already_assigned) {
              crab::outs() << lhs << "=" << base.getValue() << "+" << offset
                           << "\n";
            } else { crab::outs() << lhs << "+=" << offset << "\n"; });
      } else if (lhs.get_type().is_integer()) {
        // pure arithmetic
        if (!already_assigned) {
          if (base.hasValue()) {
            m_bb.assign(lhs, base.getValue() + offset);
            CRAB_LOG("cfg-gep", crab::outs()
                                    << "-- " << lhs << ":" << lhs.get_type()
                                    << "=" << base.getValue() << "+" << offset
                                    << "\n");
          } else {
            m_bb.assign(lhs, offset);
            CRAB_LOG("cfg-gep", crab::outs()
                                    << "-- " << lhs << ":" << lhs.get_type()
                                    << "=" << offset << "\n");
          }
        } else {
          m_bb.assign(lhs, lhs + offset);
          CRAB_LOG("cfg-gep", crab::outs()
                                  << "-- " << lhs << ":" << lhs.get_type()
                                  << "+=" << offset << "\n");
        }
      }
      already_assigned = true;
    }
  }
}

/*
 The offset computation is translated to a sequence of Crab linear
 arithmetic operations. In Crab, an arithmetic operation is strongly
 typed which means that all operands must have same bitwidth. GEP
 indexes can have any bitwidth (although fields of struct and vector
 must use always 32 bits). Our solution is to use the same bitwidth
 for all variables in the whole sequence of arithmetic
 operations. This bitwidth is the maximum bitwidth among all GEP
 indices' bitwidths. To generate well-typed Crab operations some of
 the variables are signed extended. If we wouldn't choose the maximum
 bitwidth then we would have truncate operations which can
 overflow. We try to avoid that.
*/
void CrabIntraBlockBuilder::visitGetElementPtrInst(GetElementPtrInst &I) {
  if (m_params.precision_level == CrabBuilderPrecision::NUM) {
    return;
  }

  CRAB_LOG("cfg-gep", llvm::errs() << "Translating " << I << "\n");
  Region rgn = getRegion(m_mem, m_func_regions, m_params, I, I);
  if (m_params.trackOnlySingletonMemory() && rgn.isUnknown()) {
    // we don't keep track of the memory region, we bail out ...
    CRAB_LOG("cfg-gep", llvm::errs() << "-- unknown region " << rgn << "\n");
    return;
  }
  if (getSingletonValue(rgn, m_params.lower_singleton_aliases)) {
    // the memory region is a non-sequence singleton so we bail out
    // because it will translated somewhere else (e.g., next Load or
    // Store)
    CRAB_LOG("cfg-gep", llvm::errs() << "-- skipped singleton\n");
    return;
  }

  if (m_params.trackOnlySingletonMemory() && evalOffset(I, I.getContext()).hasValue()) {
    // Skip the GEP instruction because the offset is a known
    // constant. The next Load or Store will call evalOffset again
    // to obtain the constant index.
    CRAB_LOG("cfg-gep", llvm::errs()
                            << "-- skipped known base and constant offset\n");
    return;
  }

  unsigned bitwidth = getMaxBitWidthFromGepIndexes(I);
  if (m_params.trackMemory()) {
    crab_lit_ref_t lhs = m_lfac.getLit(I);
    assert(lhs && lhs->isVar());
    crab_lit_ref_t ptr = m_lfac.getLit(*I.getPointerOperand());
    if (!ptr) {
      havoc(lhs->getVar(), valueToStr(I), m_bb, m_params.include_useless_havoc);
      return;
    }
    if (m_lfac.isRefNull(ptr)) {
      CLAM_WARNING(I << " doing pointer arithmetic with null pointer.");
      havoc(lhs->getVar(), valueToStr(I), m_bb, m_params.include_useless_havoc);
      return;
    }
    assert(ptr->isVar());
    // Translate GEP as a sequence of arithmetic operations + gep_ref
    doGep(I, bitwidth, lhs->getVar(), ptr->getVar() /*base address*/);
  } else if (m_params.trackOnlySingletonMemory()) {
    Value *Ptr = I.getPointerOperand();
    Ptr = Ptr->stripPointerCasts();
    const bool isSingletonMemory =
        isa<AllocaInst>(Ptr) || isa<GlobalVariable>(Ptr);
    if (isSingletonMemory) {
      llvm::Optional<var_t> baseAddress =
          llvm::None; /* i.e., zero base address*/
      // Check if the GEP pointer operand is the result of another GEP
      // instruction
      if (GetElementPtrInst *GepPtr = dyn_cast<GetElementPtrInst>(Ptr)) {
        auto it = m_gep_map.find(GepPtr);
        if (it != m_gep_map.end()) {
          var_t gepVar = it->second;
          assert(gepVar.get_type().is_integer());
          // Adjust the bitwdith of gepVar wrt bitwitdh which is the
          // max bitwidth of all the GEP's indices.
          if (bitwidth < gepVar.get_type().get_integer_bitwidth()) {
            bitwidth = gepVar.get_type().get_integer_bitwidth();
          } else if (bitwidth > gepVar.get_type().get_integer_bitwidth()) {
            var_t sextGepVar = m_lfac.mkIntVar(bitwidth);
            m_bb.sext(gepVar, sextGepVar);
            baseAddress = sextGepVar;
          }
        }
      }
      var_t shadowV(m_lfac.getVFac().get(),
                    crab::variable_type(crab::INT_TYPE, bitwidth));
      m_gep_map.insert(std::make_pair(&I, shadowV));
      // Translate GEP as a sequence of arithmetic operations + assign
      doGep(I, bitwidth, shadowV, baseAddress);
    } else {
      // We give up and translate the GEP to an unconstrained Crab
      // variable
      var_t shadowV = getUnconstrainedArrayIdxVar(m_lfac.getVFac(), bitwidth);
      CRAB_LOG("cfg-gep",
               CLAM_WARNING("cannot infer statically base address of  "
                            << *Ptr << " at function "
                            << I.getParent()->getParent()->getName()
                            << ".\nUsing unconstrained crab variable "
                            << shadowV.name().str()););
      m_gep_map.insert(std::make_pair(&I, shadowV));
    }
  } else { /* do unreachable */
  }
}

/* Translate a StoreInt into a Crab array or assign statement */
void CrabIntraBlockBuilder::StoreIntoSingletonMem(StoreInst &I, var_t v,
                                                  crab_lit_ref_t val,
                                                  Region rgn) {
  assert(m_params.trackOnlySingletonMemory());
  assert(val->isInt() || val->isBool());

  lin_exp_t idx = inferArrayIndex(I.getPointerOperand(), I.getContext(), rgn,
                                  m_lfac.getVFac());
  /**
   * We can help the array domain if we know already that
   * the array store is a strong update.
   **/
  bool is_uninit_region = m_regions_with_store.insert(rgn).second;
  Function &func = *(I.getParent()->getParent());
  bool is_strong_update =
      rgn.getSingleton() ||
      (func.getName() == "main" && (&(func.getEntryBlock()) == I.getParent()) &&
       is_uninit_region);

  Type *ty = I.getOperand(0)->getType();
  const statement_t *crab_stmt;
  if (val->isVar()) {
    // we know that val is either an integer or boolean literal
    unsigned val_bitwidth =
        (val->getVar().get_type().is_integer()
             ? val->getVar().get_type().get_integer_bitwidth()
             : 1);

    /// Due to heap abstraction imprecisions, it can happen that the
    /// region's bitwidth is different from value's bitwidth.
    var_t ext_or_trunc_val = val->getVar();
    if (rgn.getRegionInfo().getType().second != val_bitwidth) {
      ext_or_trunc_val = m_lfac.mkIntVar(rgn.getRegionInfo().getType().second);
    }

    // XX: read comments in LoadFromSingletonMem
    if (rgn.getRegionInfo().getType().second < val_bitwidth) {
      m_bb.truncate(val->getVar(), ext_or_trunc_val);
    } else if (rgn.getRegionInfo().getType().second > val_bitwidth) {
      m_bb.sext(val->getVar(), ext_or_trunc_val);
    }

    /// Crab array store
    crab_stmt = m_bb.array_store(v, idx, ext_or_trunc_val,
                                 m_dl->getTypeAllocSize(ty).getFixedSize(),
                                 is_strong_update);
  } else {
    if (val->isInt()) {
      crab_stmt = m_bb.array_store(v, idx, m_lfac.getIntCst(val),
                                   m_dl->getTypeAllocSize(ty).getFixedSize(),
                                   is_strong_update);
    } else if (val->isBool()) {
      crab_stmt = m_bb.array_store(
          v, idx, m_lfac.isBoolTrue(val) ? number_t(1) : number_t(0),
          m_dl->getTypeAllocSize(ty).getFixedSize(), is_strong_update);
    } else { /* unreachable */
    }
  }

  if (crab_stmt) {
    insertRevMap(crab_stmt, I);
  }
}

void CrabIntraBlockBuilder::visitStoreInst(StoreInst &I) {
  /**
   * The LLVM store instruction will be translated to *either*:
   * (a) crab array store if SINGLETON_MEM, or
   * (b) crab store_to_ref/store_to_arr_ref if MEM
   *
   * If SINGLETON_MEM then we only consider the cases where the stored
   * value is an integer or boolean.
   **/

  if (m_params.precision_level == CrabBuilderPrecision::NUM) {
    return;
  }

  if (isa<ConstantExpr>(I.getPointerOperand()) ||
      isa<ConstantExpr>(I.getValueOperand())) {
    // We don't handle constant expressions.
    return;
  }

  Region rgn =
      getRegion(m_mem, m_func_regions, m_params, I, *I.getPointerOperand());
  if (m_params.trackOnlySingletonMemory() &&
      rgn.isUnknown()) {
    // we don't keep track of the memory region, we bail out ...
    return;
  }

  crab_lit_ref_t ptr = m_lfac.getLit(*I.getPointerOperand());
  crab_lit_ref_t val = m_lfac.getLit(*I.getValueOperand());

  if (!ptr || !ptr->isRef()) {
    CLAM_ERROR("unexpected pointer operand of store instruction" << I);
  }

  if (m_lfac.isRefNull(ptr)) {
    CLAM_WARNING(I << " is possibly dereferencing a null pointer. "
                   << "Ignoring the instruction");
    return;
  }

  if (!val) {
    if (m_params.trackOnlySingletonMemory()) {
      // XXX: this can happen if we store a ptrtoint instruction
      // For simplicity, we don't deal with this case here and we
      // assume that the client must make sure that all constant
      // expressions are lowered.
      CLAM_ERROR("unexpected value operand of store instruction" << I);
    } else {
      // This can happen if e.g., the value operand is a float since we ignore
      // them.
      return;
    }
  }

  // -- Lower to a scalar operation if possible
  bool change = false;
  if (getSingletonValue(rgn, m_params.lower_singleton_aliases)) {
    // Promote the singleton global to an integer/boolean scalar
    var_t v = m_lfac.mkScalarVar(rgn);
    if (isInteger(*I.getValueOperand())) {
      assert(val->isInt());
      m_bb.assign(v, m_lfac.getExp(val));
      change = true;
    } else if (isBool(*I.getValueOperand())) {
      assert(val->isBool());
      if (!val->isVar()) {
        m_bb.bool_assign(v, (m_lfac.isBoolTrue(val) ? lin_cst_t::get_true()
                                                    : lin_cst_t::get_false()));
      } else {
        m_bb.bool_assign(v, val->getVar(), false);
      }
      change = true;
    }
  }

  if (change) {
    return;
  }

  if (m_params.trackOnlySingletonMemory()) {
    // -- value is an integer/bool -> add array statement
    StoreIntoSingletonMem(I, m_lfac.mkArrayVar(rgn), val, rgn);
  } else if (m_params.trackMemory()) {
    // if (rgn.getRegionInfo().isSequence()) {
    /// TODO(TRANSLATION): translate to store_to_arr_ref. This might increase precision.
    ///
    /// The translation needs to add an ref_to_int statement if the
    /// stored value is a pointer.
    ///
    /// uint64_t elem_size = clam::storageSize(I.getValueOperand()->getType(),
    /// *m_dl); assert(elem_size > 0);
    ///
    // }

    if (rgn.isUnknown()) {
      /* untyped region */
      const statement_t *crab_stmt = nullptr;
      if (val->isVar()) {
	crab_stmt = insertCrabIRWithEmitter::
	  store_to_ref(I, m_propertyEmitters, m_bb,
		       ptr->getVar(), m_lfac.mkRegionVar(rgn), val->getVar());
      } else {
        crab_stmt = insertCrabIRWithEmitter::
	  store_to_ref(I, m_propertyEmitters, m_bb,
		       ptr->getVar(), m_lfac.mkRegionVar(rgn), m_lfac.getTypedConst(val));
      }
      insertRevMap(crab_stmt, I);      

    } else {
      /* typed region: we need to make sure that the region's type and
       * the type of the store value operand match.
       */

      if (val->isVar()) {
        unsigned val_bitwidth = 0;
        if (val->getVar().get_type().is_integer()) {
          val_bitwidth = val->getVar().get_type().get_integer_bitwidth();
        } else if (val->getVar().get_type().is_reference()) {
          val_bitwidth = 32;
        } else if (val->getVar().get_type().is_bool()) {
          val_bitwidth = 1;
        } else {
          CLAM_WARNING("Unexpected type of store value operand");
          return;
        }

        var_t ext_or_trunc_val = val->getVar();
        if (rgn.getRegionInfo().getType().second != val_bitwidth) {
          // We know if they differ they are integers or booleans because
          // we treat all references as 32 bits.
          ext_or_trunc_val = m_lfac.mkIntVar(rgn.getRegionInfo().getType().second);
        }

        // XX: read comments in LoadFromSingletonMem
        if (rgn.getRegionInfo().getType().second < val_bitwidth) {
          m_bb.truncate(val->getVar(), ext_or_trunc_val);
        } else if (rgn.getRegionInfo().getType().second > val_bitwidth) {
          m_bb.sext(val->getVar(), ext_or_trunc_val);
        }

        auto crab_stmt = insertCrabIRWithEmitter::
	  store_to_ref(I, m_propertyEmitters, m_bb,
		       ptr->getVar(), m_lfac.mkRegionVar(rgn), ext_or_trunc_val);
	insertRevMap(crab_stmt, I);
      } else { // val is a constant
        auto typed_const = m_lfac.getTypedConst(val);
        unsigned val_bitwidth = 0;
        if (typed_const.get_type().is_integer()) {
          val_bitwidth = typed_const.get_type().get_integer_bitwidth();
        } else if (typed_const.get_type().is_reference()) {
          val_bitwidth = 32;
        } else if (typed_const.get_type().is_bool()) {
          val_bitwidth = 1;
        } else {
          CLAM_WARNING("Unexpected type of store value operand");
          return;
        }
        if (rgn.getRegionInfo().getType().second != val_bitwidth) {
          CLAM_WARNING(
              "TODO: bitwidth of store value operand different from region");
          return;
        }

        auto crab_stmt = insertCrabIRWithEmitter::
	  store_to_ref(I, m_propertyEmitters, m_bb,
		       ptr->getVar(), m_lfac.mkRegionVar(rgn), typed_const);
	insertRevMap(crab_stmt, I);
      }
    }
  }
}

/*
 * Translate a LoadInst into a Crab array or assign statement.
 *
 * lhs_v and rhs_v are crab typed variables.
 * reg is the region associated with the load's pointer operand.
 */
void CrabIntraBlockBuilder::LoadFromSingletonMem(LoadInst &I, var_t lhs_v,
                                                 var_t rhs_v, Region rgn) {
  assert(m_params.trackOnlySingletonMemory());
  assert(lhs_v.get_type().is_integer() || lhs_v.get_type().is_bool());

  unsigned lhs_v_bitwidth =
      (lhs_v.get_type().is_integer() ? lhs_v.get_type().get_integer_bitwidth()
                                     : 1);

  /// Due to heap abstraction imprecisions, it can happen that the
  // region's bitwidth is different from lhs_v's bitwidth.
  var_t ext_or_trunc_lhs_v = lhs_v;
  if (rgn.getRegionInfo().getType().second != lhs_v_bitwidth) {
    lhs_v = m_lfac.mkIntVar(rgn.getRegionInfo().getType().second);
  }

  /// Crab array load
  lin_exp_t idx = inferArrayIndex(I.getPointerOperand(), I.getContext(), rgn,
                                  m_lfac.getVFac());
  auto const *crab_stmt = m_bb.array_load(
      lhs_v, rhs_v, idx, m_dl->getTypeAllocSize(I.getType()).getFixedSize());
  insertRevMap(crab_stmt, I);

  if (rgn.getRegionInfo().getType().second < lhs_v_bitwidth) {
    // XX: not sure if signed extension is correct.
    // Regions are signed-agnostic so dont know what is the
    // best choice here. Maybe if the regions' bitwidth is
    // different form lhs_v' bitwidth we should ignore the
    // load instruction.
    m_bb.sext(lhs_v, ext_or_trunc_lhs_v);
  } else if (rgn.getRegionInfo().getType().second > lhs_v_bitwidth) {
    // XX: if truncate overflows not sure the meaning of that since
    // the operation is not in the original program.
    m_bb.truncate(lhs_v, ext_or_trunc_lhs_v);
  }
}

void CrabIntraBlockBuilder::visitLoadInst(LoadInst &I) {
  /*
    This case is symmetric to StoreInst.
   */

  if (!isTracked(I, m_params)) {
    return;
  }

  Region rgn =
      getRegion(m_mem, m_func_regions, m_params, I, *I.getPointerOperand());
  if (m_params.trackOnlySingletonMemory() &&
      rgn.isUnknown()) {
    // The Heap analysis is imprecise with the region so we bail out
    return;
  }

  crab_lit_ref_t lhs = m_lfac.getLit(I);
  if (!lhs || !lhs->isVar()) {
    CLAM_ERROR("unexpected lhs of load instruction");
  }

  if (isa<ConstantExpr>(I.getPointerOperand())) {
    // We don't handle constant expressions.
    havoc(lhs->getVar(), valueToStr(I), m_bb, m_params.include_useless_havoc);
    return;
  }

  crab_lit_ref_t ptr = m_lfac.getLit(*I.getPointerOperand());
  if (!ptr || !ptr->isRef()) {
    CLAM_ERROR("unexpected pointer operand of load instruction");
  }
  if (m_lfac.isRefNull(ptr)) {
    CLAM_WARNING(I << " is possibly dereferencing a null pointer");
    havoc(lhs->getVar(), valueToStr(I), m_bb, m_params.include_useless_havoc);
    return;
  }

  // -- Lower to a scalar operation if possible
  bool change = false;
  if (getSingletonValue(rgn, m_params.lower_singleton_aliases)) {
    // Promote the global to an integer/boolean scalar
    if (isInteger(I)) {
      m_bb.assign(lhs->getVar(), m_lfac.mkScalarVar(rgn));
      change = true;
    } else if (isBool(I)) {
      m_bb.bool_assign(lhs->getVar(), m_lfac.mkScalarVar(rgn), false);
      change = true;
    }
  }

  if (change) {
    return;
  }

  if (m_params.trackOnlySingletonMemory()) {
    // -- lhs is an integer/bool -> add array statement
    LoadFromSingletonMem(I, lhs->getVar(), m_lfac.mkArrayVar(rgn), rgn);
    return;
  } else if (m_params.trackMemory()) {
    // if (rgn.getRegionInfo().isSequence()) {
    /// TODO(TRANSLATION): translate to load_from_arr_ref. This might increase precision.
    ///
    /// The translation needs to add an int_to_ref statement if the
    /// loaded value is a pointer.
    /// uint64_t elem_size = clam::storageSize(I.getPointerOperand()->getType(),
    /// *m_dl); assert(elem_size > 0);
    // }

    if (rgn.isUnknown()) {
      /* untyped region */
      auto crab_stmt = insertCrabIRWithEmitter::
	load_from_ref(I, m_propertyEmitters, m_bb,
		      lhs->getVar(), ptr->getVar(), m_lfac.mkRegionVar(rgn));
					       
      insertRevMap(crab_stmt, I);      
    } else {
      /* typed region: we need to make sure that the region's type and
       * the type of the load's lhs match.
       */

      unsigned lhs_bitwidth = 0;
      if (lhs->getVar().get_type().is_integer()) {
        lhs_bitwidth = lhs->getVar().get_type().get_integer_bitwidth();
      } else if (lhs->getVar().get_type().is_reference()) {
        lhs_bitwidth = 32;
      } else if (lhs->getVar().get_type().is_bool()) {
        lhs_bitwidth = 1;
      } else {
        CLAM_WARNING("Unexpected type of load lhs operand");
        return;
      }

      var_t lhs_v = lhs->getVar();
      var_t ext_or_trunc_lhs_v = lhs_v;
      if (rgn.getRegionInfo().getType().second != lhs_bitwidth) {
        // We know if they differ they are integers or booleans because
        // we treat all references as 32 bits.
        lhs_v = m_lfac.mkIntVar(rgn.getRegionInfo().getType().second);
      }

      auto crab_stmt = insertCrabIRWithEmitter::
	load_from_ref(I, m_propertyEmitters, m_bb,
		      lhs_v, ptr->getVar(), m_lfac.mkRegionVar(rgn));
      insertRevMap(crab_stmt, I);      

      if (rgn.getRegionInfo().getType().second < lhs_bitwidth) {
        m_bb.sext(lhs_v, ext_or_trunc_lhs_v);
      } else if (rgn.getRegionInfo().getType().second > lhs_bitwidth) {
        m_bb.truncate(lhs_v, ext_or_trunc_lhs_v);
      }
    }

    return;
  }

  havoc(lhs->getVar(), valueToStr(I), m_bb, m_params.include_useless_havoc);
}

void CrabIntraBlockBuilder::visitCallInst(CallInst &I) {
  CallBase &CB(I);
  const Value *calleeV = CB.getCalledOperand();
  const Function *callee =
      dyn_cast<Function>(calleeV->stripPointerCastsAndAliases());

  if (!callee) {
    if (I.isInlineAsm()) {
      // -- inline asm: do nothing
    } else {
      // -- unresolved indirect call
      CLAM_WARNING("skipped indirect call. "
                   << "Either --devirt-functions was not used or "
                   << "indirect call cannot be resolved.");

      if (DoesCallSiteReturn(I, m_params) /*&&
					    ShouldCallSiteReturn(I, m_params)*/) {
        // havoc return value
        crab_lit_ref_t lhs = m_lfac.getLit(I);
        assert(lhs && lhs->isVar());
        havoc(lhs->getVar(), "Unresolved indirect call: " + valueToStr(I), m_bb,
              m_params.include_useless_havoc);
      }
    }
    return;
  }

  if (callee->getName().startswith("shadow.mem") ||
      callee->getName().equals("seahorn.fn.enter") ||
      callee->getName().startswith("sea_dsa_")) {
    return;
  }

  if (isVerifierCall(*callee)) {
    doVerifierCall(I);
    return;
  }

  if (isAllocationFn(&I, m_tli)) {
    doAllocFn(I);
    return;
  }

  if (isFreeCall(&I, m_tli)) {
    doFreeFn(I);
    return;
  }

  if (callee->isIntrinsic()) {
    if (MemIntrinsic *MI = dyn_cast<MemIntrinsic>(&I)) {
      doMemIntrinsic(*MI);
    } else {
      if (DoesCallSiteReturn(I, m_params)/* &&
					    ShouldCallSiteReturn(I, m_params)*/) {
        // -- havoc return value of the intrinsics
        crab_lit_ref_t lhs = m_lfac.getLit(I);
        assert(lhs && lhs->isVar());
        havoc(lhs->getVar(), valueToStr(I), m_bb, m_params.include_useless_havoc);
      }
    }
    return;
  }

  bool is_external = callee->isDeclaration() || callee->isVarArg() ||
                     !m_params.interprocedural;
  if (is_external && !isCrabIntrinsic(*callee)) {
    /**
     * If external or we don't perform inter-procedural reasoning then
     * we make sure that all modified regions and returned value of
     * the callsite are havoc'ed.
     **/
    // -- havoc return value
    if (DoesCallSiteReturn(
            I, m_params) /* && ShouldCallSiteReturn(I, m_params)*/) {
      crab_lit_ref_t lhs = m_lfac.getLit(I);
      assert(lhs && lhs->isVar());
      havoc(lhs->getVar(), valueToStr(I), m_bb, m_params.include_useless_havoc);
      if (isReference(I, m_params)) {
	Region rgn_lhs = getRegion(m_mem, m_func_regions, m_params, I, I);
	if (m_params.addPointerAssumptions()) {
          m_bb.intrinsic("unfreed_or_null", {},
                         {m_lfac.mkRegionVar(rgn_lhs), lhs->getVar()});
	  
	}
      }
    }

    // -- havoc all regions that can be modified by the callee.
    // 
    // Note that even if the code is not available for the callee, the
    // pointer analysis might be able to model its pointer semantics.
    RegionVec inOutRegions = getInputOutputRegions(m_mem, m_params, I);
    for (auto rgn : inOutRegions) {
      if (getSingletonValue(rgn, m_params.lower_singleton_aliases))
        m_bb.havoc(m_lfac.mkScalarVar(rgn), "havoc region");
      else if (m_params.trackOnlySingletonMemory()) {
        m_bb.havoc(m_lfac.mkArrayVar(rgn), "havoc region");
      } else if (m_params.trackMemory()) {
	CLAM_WARNING("TODO havoc " << rgn << " from callsite " << I);
      }
    }

    
    CLAM_WARNING(
        "Call to external function "
        << callee->getName() << ". "
        << "Havocing the return value and possibly its modified memory regions "
        << "if the pointer analysis models the external function");

    // If we return here we skip the callsite. This is fine unless
    // there exists an analysis which cares about external calls.
    // Note: if we want to add the callsite make sure we add the
    // prototype for the external function below.
    return;
  }

  /* Translate the call to a Crab intrinsic or internal function */
  if (isSpecialCrabIntrinsic(*callee)) {
    // crab intrinsics that require a non-standard translation
    if (m_params.trackMemory()) {
      // all the special intrinsics require tracking of memory
      doCrabSpecialIntrinsic(I);
    } else {
      CLAM_WARNING("Call to " << callee->getName()
		   << " requires memory tracking (--crab-track=mem)");
    }
  } else {
    // calls to internal functions or crab intrinsics that not require
    // special translation.
    doCallInst(I);
  }
}

void CrabIntraBlockBuilder::visitUnreachableInst(UnreachableInst &I) {
  m_bb.unreachable();
}

/// base case. if all else fails.
void CrabIntraBlockBuilder::visitInstruction(Instruction &I) {
  if (!isTracked(I, m_params))
    return;
  CLAM_WARNING("Skipped " << I);
  crab_lit_ref_t lhs = m_lfac.getLit(I);
  if (lhs && lhs->isVar()) {
    havoc(lhs->getVar(), valueToStr(I), m_bb, m_params.include_useless_havoc);
  }
}

class CfgBuilderImpl {
public:
  CfgBuilderImpl(const llvm::Function &func, CrabBuilderManagerImpl &man);		 

  void buildCfg(void);

  void addFunctionDeclaration(void);

  CfgBuilderImpl(const CfgBuilderImpl &o) = delete;

  CfgBuilderImpl &operator=(const CfgBuilderImpl &o) = delete;

  ~CfgBuilderImpl();

  // return crab control flow graph
  cfg_t &getCfg();

  // compute live symbols per block by running liveness analysis
  void computeLiveSymbols();
  // return live symbols at the end of block bb. Return None if
  // compute_live_symbols has not been called.
  llvm::Optional<varset_t> getLiveSymbols(const llvm::BasicBlock *bb) const;
  // return live LLVM symbols at the end of block bb. The returned
  // value will be empty whether no live symbols found or
  // compute_live_symbols has not been called. Note also that not all
  // Crab symbols are easily translated back to LLVM symbols. Thus,
  // some crab ghost variables can be ignored.  
  DenseSet<const llvm::Value*>
  getLiveLLVMSymbols(const llvm::BasicBlock *B) const;
  // Low-level API: return live symbols for the whole cfg. Return
  // nullptr if compute_live_symbols has not been called.
  const liveness_t *getLiveSymbols() const;

  // return heap abstraction for whole program
  HeapAbstraction &getHeapAbstraction();
  const HeapAbstraction &getHeapAbstraction() const;  

  /***** Begin API to translate LLVM entities to Crab ones *****/
  // map a llvm basic block to a crab basic block label
  basic_block_label_t getCrabBasicBlock(const llvm::BasicBlock *bb) const;
  // map a llvm edge to a crab basic block label.
  // return nullptr if the edge is not translated to a crab basic block.
  const basic_block_label_t *
  getCrabBasicBlock(const llvm::BasicBlock *src,
                    const llvm::BasicBlock *dst) const;
  llvm::Optional<var_t> getCrabVariable(const llvm::Value &v);
  llvm::Optional<var_t> getCrabRegionVariable(const llvm::Function &f, const llvm::Value &v);  
  /***** End API to translate LLVM entities to Crab ones *****/

  
  // Most crab operands have back pointers to LLVM operands so it
  // is always possible to find the corresponding LLVM
  // instruction. Array/region crab operations are an exception.
  //
  // This method maps (partially) a crab statement to its
  // corresponding llvm instruction. Return null if the mapping cannot
  // be found.
  const llvm::Instruction *getInstruction(const statement_t &s) const;

private:
  // map from a llvm basic block to a crab basic block id
  using node_to_crab_block_map_t =
      std::unordered_map<const llvm::BasicBlock *, basic_block_label_t>;

  struct pair_hash {
    template <typename T1, typename T2>
    std::size_t operator()(const std::pair<T1, T2> &p) const {
      std::size_t seed = 0;
      boost::hash_combine(seed, p.first);
      boost::hash_combine(seed, p.second);
      return seed;
    }
  };

  // map from a llvm edge to a crab basic block id
  using edge_to_crab_block_map_t = std::unordered_map<
      std::pair<const llvm::BasicBlock *, const llvm::BasicBlock *>,
      basic_block_label_t, pair_hash>;

  // keep track whether the crab CFG has been built
  bool m_is_cfg_built;
  // The function should be const because it's never modified.
  llvm::Function &m_func;
  // literal factory
  crabLitFactory &m_lfac;
  tag_manager &m_as_man;
  uint32_t &m_assertion_id;
  // heap analysis for memory translation
  HeapAbstraction &m_mem;
  // the crab CFG
  std::unique_ptr<cfg_t> m_cfg;
  // live and dead symbols
  std::unique_ptr<liveness_t> m_ls;
  // generate unique identifiers for crab basic block ids
  unsigned int m_id;
  // map llvm CFG basic blocks to crab basic block ids
  node_to_crab_block_map_t m_node_to_crab_map;
  // map llvm CFG edges to crab basic block ids
  edge_to_crab_block_map_t m_edge_to_crab_map;
  // **Unused**: memory regions accessed by m_func
  RegionSet m_func_regions;
  // A fake basic block containing the return instruction and
  // additional statements to normalize the returned value.
  basic_block_t *m_ret_insts;

  // map Crab statement to its corresponding LLVM instruction
  //
  // In most of the crab statements, their operands have back
  // pointers to their corresponding LLVM values. However, this is
  // not the case for array or region instructions. For those case, we keep
  // explicitly the reverse mapping.
  llvm::DenseMap<const statement_t *, const llvm::Instruction *> m_rev_map;
  // information about LLVM pointers
  const llvm::DataLayout *m_dl;
  llvm::TargetLibraryInfoWrapperPass *m_tli;
  // cfg builder parameters
  const CrabBuilderParams &m_params;
  // global variables accessed by the function and its callees
  // a pointer in case no globals found for some unexpected reason
  const DenseMap<const Function *, std::vector<const Value *>> &m_globals;
  // The manager to access to function declarations of other functions
  CrabBuilderManagerImpl &m_man;
  // For property instrumentation 
  CrabIREmitterVec & m_propertyEmitters;
  
  /// Helpers for buildCfg

  // Lower the global initializers into statements in main.
  void initializeGlobalsAtMain(void);

  // Add region_init statements (only if CrabBuilderPrecision::MEM)
  void initializeRegions();

  void setExitBlock(void);

  // Given a llvm basic block return its corresponding crab basic block
  basic_block_t *lookup(const llvm::BasicBlock &bb) const;

  void addBlock(const llvm::BasicBlock &bb);

  std::unique_ptr<basic_block_t> makeTempBlock();
  
  void addEdge(const llvm::BasicBlock &src, const llvm::BasicBlock &target);

  basic_block_t *execEdge(const llvm::BasicBlock &src,
                          const llvm::BasicBlock &target);

  void addBlockInBetween(basic_block_t &src, basic_block_t &dst,
                         basic_block_t &between);

  basic_block_label_t makeCrabBasicBlockLabel(const llvm::BasicBlock *bb);

  basic_block_label_t makeCrabBasicBlockLabel(const llvm::BasicBlock *src,
                                              const llvm::BasicBlock *dst);
}; // end class CfgBuilderImpl

CfgBuilderImpl::~CfgBuilderImpl() {}

cfg_t &CfgBuilderImpl::getCfg() {
  // it won't build if already built
  buildCfg();
  return *m_cfg;
}

HeapAbstraction &CfgBuilderImpl::getHeapAbstraction() {
  return m_mem;
}
  
const HeapAbstraction &CfgBuilderImpl::getHeapAbstraction() const{
  return m_mem;
}
  
const llvm::Instruction *
CfgBuilderImpl::getInstruction(const statement_t &s) const {
  auto it = m_rev_map.find(&s);
  if (it != m_rev_map.end()) {
    return it->second;
  } else {
    return nullptr;
  }
}

basic_block_label_t
CfgBuilderImpl::getCrabBasicBlock(const BasicBlock *bb) const {
  auto it = m_node_to_crab_map.find(bb);
  if (it == m_node_to_crab_map.end()) {
    CLAM_ERROR("cannot map llvm basic block " << bb->getName() 
               << " to crab basic block label");
  }
  return it->second;
}

const basic_block_label_t *
CfgBuilderImpl::getCrabBasicBlock(const BasicBlock *src,
                                  const BasicBlock *dst) const {
  auto it = m_edge_to_crab_map.find(std::make_pair(src, dst));
  if (it != m_edge_to_crab_map.end()) {
    return &(it->second);
  } else {
    return nullptr;
  }
}

llvm::Optional<var_t> CfgBuilderImpl::getCrabVariable(const llvm::Value &v) {
  crab_lit_ref_t lit = m_lfac.getLit(v);
  return (lit->isVar() ? llvm::Optional<var_t>(lit->getVar()) : llvm::Optional<var_t>());
}


void CfgBuilderImpl::computeLiveSymbols() {
  if (!m_ls) {
    auto &cfg = getCfg();
    m_ls = std::make_unique<liveness_t>(cfg);
    CRAB_VERBOSE_IF(1, auto fdecl = cfg.get_func_decl();
                    crab::get_msg_stream()
                    << "Running liveness analysis for " << fdecl.get_func_name()
                    << "  ...\n";);
    m_ls->exec();

    unsigned total_live, avg_live_per_blk, max_live_per_blk;
    m_ls->get_stats(total_live, max_live_per_blk, avg_live_per_blk);
    CRAB_VERBOSE_IF(1, crab::outs()
                           << "-- Max number of out live vars per block="
                           << max_live_per_blk << "\n"
                           << "-- Avg number of out live vars per block="
                           << avg_live_per_blk << "\n";);
    crab::CrabStats::count_max("Liveness.count.maxOutVars", max_live_per_blk);
  }
}

const liveness_t* CfgBuilderImpl::getLiveSymbols() const {
  return (m_ls ? &*m_ls : nullptr);
}

Optional<varset_t>
CfgBuilderImpl::getLiveSymbols(const BasicBlock *B) const {
  if (!m_ls) {
    return llvm::None;
  } else {
    basic_block_label_t bbl = getCrabBasicBlock(B);
    return m_ls->get(bbl);
  }
}

  
DenseSet<const llvm::Value*>
CfgBuilderImpl::getLiveLLVMSymbols(const llvm::BasicBlock *B) const {
  DenseSet<const llvm::Value*> res;
  if (m_ls) {
    basic_block_label_t bbl = getCrabBasicBlock(B);
    varset_t live = m_ls->get(bbl);
    for (auto it = live.begin(), et = live.end(); it!=et; ++it) {
      if (const Value *v = m_lfac.getLLVMVar(*it)) {
	res.insert(v);
      }
    }
  }
  return res;
}
  
llvm::Optional<var_t> CfgBuilderImpl::getCrabRegionVariable(const Function &f,
							    const llvm::Value &v) {
  if (m_params.precision_level != CrabBuilderPrecision::MEM) {
    return None;
  }

  if (!v.getType()->isPointerTy()) {
    return None;
  }
  
  Region rgn = m_mem.getRegion(f, v);
  if (getSingletonValue(rgn, m_params.lower_singleton_aliases)) {
    return None;
  }

  return m_lfac.mkRegionVar(rgn);
}

void CfgBuilderImpl::initializeGlobalsAtMain(void) {
  if (!m_func.getName().equals("main")) {
    return;
  }

  auto IsCString = [](const GlobalVariable &gv) {
    if (gv.hasInitializer()) {
      if (const ConstantDataSequential *CDS =
              dyn_cast<ConstantDataSequential>(gv.getInitializer())) {
        return (CDS->isString() || CDS->isCString());
      }
    }
    return false;
  };

  basic_block_t &entry = m_cfg->get_node(m_cfg->entry());
  Module &M = *(m_func.getParent());

  for (GlobalVariable &gv : M.globals()) {
    // Lower global initializers into main
    if (gv.hasInitializer()) {
      MemoryInitializer MI(m_lfac, m_mem, m_func_regions, *m_dl, m_params,
                           m_func, entry);
      MI.InitGlobalMemory(gv, *(gv.getInitializer()), 0);
    }
    // Add assumptions about global addresses
    if (m_params.trackMemory()) {
      crab_lit_ref_t gv_lit = m_lfac.getLit(gv);
      assert(gv_lit && gv_lit->isVar());
      assert(gv_lit->getVar().get_type().is_reference());

      Region rgn = getRegion(m_mem, m_func_regions, m_params, m_func, gv);
      if (getSingletonValue(rgn, m_params.lower_singleton_aliases)) {
        if (m_params.addPointerAssumptions()) {
          entry.havoc(gv_lit->getVar(), "singleton global variable");
        }
      } else {
        if (IsCString(gv)) {
          // Ignore C strings
          // TODO: make this user optional
          entry.havoc(gv_lit->getVar(), "C string global variable");
        } else {
	  TypeSize tSize = m_dl->getTypeAllocSize(gv.getValueType());
	  if (tSize.isScalable()) {
	    var_t unknownSizeVar = m_lfac.mkIntVar(64);
	    entry.havoc(unknownSizeVar, "global with unknown size");
	    // Revisit: we do not call insertCrabIRWithEmitter
	    entry.make_ref(gv_lit->getVar(), m_lfac.mkRegionVar(rgn),
			   unknownSizeVar,  m_as_man.mk_tag());
	  } else {
	    // Revisit: we do not call insertCrabIRWithEmitter
	    entry.make_ref(gv_lit->getVar(), m_lfac.mkRegionVar(rgn),
			   var_or_cst_t(tSize.getFixedSize(), crab::variable_type(INT_TYPE, 64)),
			   m_as_man.mk_tag());
	  }
        }
      }
      if (m_params.addPointerAssumptions()) {
        // global variables are not null
        if (!IsCString(gv)) {
          // Ignore C strings
          // TODO: make this user optional
          //
          // We do not add nullity assumptions on constant C
          // strings. We expect that any dereference to these are
          // considered trivial by LLVM so we won't add an assertion
          // anyway.
          entry.assume_ref(ref_cst_t::mk_gt_null(gv_lit->getVar()));
        }
      }
    }
  }

  if (m_params.trackMemory()) {  
    if (m_params.addPointerAssumptions()) {
      // Add assumption argv != NULL.
      // But we are missing the assumption:
      //    forall 0<=i< argc:: argv[i] != NULL and argv[argc] = NULL
      if (m_func.arg_size() == 2) {
	if (Value *Argv = m_func.getArg(1)) {
	  if (Argv->getType()->isPointerTy()) {
	    crab_lit_ref_t argv_lit = m_lfac.getLit(*Argv);
	    assert(argv_lit->isVar());
	    entry.assume_ref(ref_cst_t::mk_gt_null(argv_lit->getVar()));
	  }
	}
      }
    }
    
    for (auto &F : M) {
      if (F.hasAddressTaken()) {
	crab_lit_ref_t funptr = m_lfac.getLit(F);
	assert(funptr && funptr->isVar() && funptr->isRef());
	Region rgn = getRegion(m_mem, m_func_regions, m_params, F, F);

	// Revisit: we do not call insertCrabIRWithEmitter	
	entry.make_ref(funptr->getVar(), m_lfac.mkRegionVar(rgn),
		       var_or_cst_t(m_dl->getPointerSizeInBits() / 8,
				    crab::variable_type(INT_TYPE, 64)),
		       m_as_man.mk_tag());
	
	if (m_params.addPointerAssumptions()) {
	  // Add assumptions about function addresses: all function
	  // addresses are not null
	  entry.assume_ref(ref_cst_t::mk_gt_null(funptr->getVar()));
	}
      }
    }
  }
}

// Add region_init statements. To place these statements is tricky
// because both precision and soundness of Crab might depend on it:
//
// - any region should be initialized before used (precision).
// - same region shouldn't be initialized twice (soundness).
//
// Mostly, input regions and output regions returned from callees
// should NOT be initialized. The rest should be initialized.
// 
// Note that if a pointer is used but not dereferenced within a
// function then our translation will not pass a region for that
// pointer. As a result, we need to create a temporary region and
// initialize it for the pointer to be used in a gep_ref or ref_asume.
void CfgBuilderImpl::initializeRegions() {
  if (m_lfac.getTrack() != CrabBuilderPrecision::MEM) {
    return;
  }
  // JN: we could be more efficient and compute all this information
  // while we translate the instructions but I prefer to keep it
  // simple for now and do it once the whole CFG has been built.
  
  // -- Collect first all regions that might need initialization and
  // -- those that must not be initialized. 
  std::set<var_t> mayInitVars, mustNotInitVars;
  // we need to be careful with region cast statements
  std::set<var_t> castSrc, castDst;
  if (m_cfg->has_func_decl()) {
    auto const& fdecl = m_cfg->get_func_decl();
    std::set<var_t> inputs, outputs;
    std::copy_if(fdecl.get_inputs().begin(), fdecl.get_inputs().end(),
		 std::inserter(inputs, inputs.end()),
		 [](const var_t &v) { return v.get_type().is_region();});
    std::copy_if(fdecl.get_outputs().begin(), fdecl.get_outputs().end(),
		 std::inserter(outputs, outputs.end()),
		 [](const var_t &v) { return v.get_type().is_region();});

    mustNotInitVars.insert(inputs.begin(), inputs.end());
    // Sometimes we have output regions that are not used in a
    // function. This might happen with functions that allocate memory
    // and return.
    std::set_difference(outputs.begin(), outputs.end(),
			inputs.begin(), inputs.end(),
			std::inserter(mayInitVars, mayInitVars.end()));
  }

  for (auto bit = m_cfg->begin(), bet = m_cfg->end(); bit!=bet; ++bit) {
    for (auto it = (*bit).begin(), et = (*bit).end(); it!=et ; ++it) {
      if ((*it).is_callsite()) {
	auto s = static_cast<typename basic_block_t::callsite_t*>(&*it);
	std::set<var_t> inputs, outputs;
	std::copy_if(s->get_args().begin(), s->get_args().end(),
		     std::inserter(inputs, inputs.end()),
		     [](const var_t &v) { return v.get_type().is_region();});
	std::copy_if(s->get_lhs().begin(), s->get_lhs().end(),
		     std::inserter(outputs, outputs.end()),
		     [](const var_t &v) { return v.get_type().is_region();});
	std::set_difference(outputs.begin(), outputs.end(), inputs.begin(), inputs.end(),
			    std::inserter(mustNotInitVars, mustNotInitVars.end()));
	mayInitVars.insert(inputs.begin(), inputs.end());
      } else if ((*it).is_intrinsic()) {
	auto s = static_cast<typename basic_block_t::intrinsic_t*>(&*it);
	using var_or_cst_t = typename basic_block_t::variable_or_constant_t;
	std::set<var_t> inputs, outputs;
	for (const typename basic_block_t::variable_or_constant_t &v: s->get_args()) {
	  if (v.is_variable() && v.get_variable().get_type().is_region()) {
	    inputs.insert(v.get_variable());
	  } 
	}
	std::copy_if(s->get_lhs().begin(), s->get_lhs().end(),
		     std::inserter(outputs, outputs.end()),
		     [](const var_t &v) { return v.get_type().is_region();});
	std::set_difference(outputs.begin(), outputs.end(), inputs.begin(), inputs.end(),
			    std::inserter(mustNotInitVars, mustNotInitVars.end()));
	mayInitVars.insert(inputs.begin(), inputs.end());
      } else if ((*it).is_ref_make()) { 
	auto s = static_cast<typename basic_block_t::make_ref_t*>(&*it);
	mayInitVars.insert(s->region());
      } else if ((*it).is_ref_remove()) {
	auto s = static_cast<typename basic_block_t::remove_ref_t*>(&*it);
	mayInitVars.insert(s->region());      
      } else if ((*it).is_ref_load()) {
	auto s = static_cast<typename basic_block_t::load_from_ref_t*>(&*it);
	mayInitVars.insert(s->region());      
      } else if ((*it).is_ref_store()) {
	auto s = static_cast<typename basic_block_t::store_to_ref_t*>(&*it);
	mayInitVars.insert(s->region());
      } else if ((*it).is_ref_gep()) {
	auto s = static_cast<typename basic_block_t::gep_ref_t*>(&*it);
	mayInitVars.insert(s->lhs_region());
	mayInitVars.insert(s->rhs_region());            
      } else if ((*it).is_ref_arr_load()) {
	auto s = static_cast<typename basic_block_t::load_from_arr_ref_t*>(&*it);
	mayInitVars.insert(s->region());            
      } else if ((*it).is_ref_arr_store()) {
	auto s = static_cast<typename basic_block_t::store_to_arr_ref_t*>(&*it);
	mayInitVars.insert(s->region());            
      } else if ((*it).is_ref_select()) {
	auto s = static_cast<typename basic_block_t::ref_select_t*>(&*it);
	mayInitVars.insert(s->lhs_rgn());
	if (s->left_rgn()) {
	  mayInitVars.insert(*(s->left_rgn()));
	}
	if (s->right_rgn()) {
	  mayInitVars.insert(*(s->right_rgn()));
	}
      } else if ((*it).is_ref_to_int()) {
	auto s = static_cast<typename basic_block_t::ref_to_int_t*>(&*it);
	mayInitVars.insert(s->region());      
      } else if ((*it).is_int_to_ref()) {
	auto s = static_cast<typename basic_block_t::int_to_ref_t*>(&*it);
	mayInitVars.insert(s->region());            
      } else if ((*it).is_region_copy()) {
	auto s = static_cast<typename basic_block_t::region_copy_t*>(&*it);
	// region_copy are used only for renaming function input
	// parameters which cannot be initialized.
	//   mayInitVars.insert(s->rhs_region()); 
	// The lhs shouldn't be initializated 
	mustNotInitVars.insert(s->lhs_region());
      } else if ((*it).is_region_cast()) {
	auto s = static_cast<typename basic_block_t::region_cast_t*>(&*it);
	castSrc.insert(s->src());
	castDst.insert(s->dst());	
      }
    }
  }

  // Do not initialize z in "y := foo(x); cast y to z";  
  for (auto v: castDst) {
    if (castSrc.count(v) <= 0) {
      mustNotInitVars.insert(v);
    }
  }
  
  // Finally, adding Crab region initialization statements
  basic_block_t *entry = lookup(m_func.getEntryBlock());
  CRAB_LOG("cfg-mem", llvm::errs() << "Region variables initialized by "
                                   << m_func.getName() << "{";);
  for (auto it = mayInitVars.rbegin(), et= mayInitVars.rend(); it!=et; ++it) {
    if (mustNotInitVars.count(*it)) {
      continue;
    }
    CRAB_LOG("cfg-mem", crab::errs() << *it << ";";);
    entry->set_insert_point_front();
    entry->region_init(*it);
  }
  CRAB_LOG("cfg-mem", llvm::errs() << "}\n";);
}

// Given a llvm basic block return its corresponding crab basic block
basic_block_t *CfgBuilderImpl::lookup(const BasicBlock &bb) const {
  auto it = m_node_to_crab_map.find(&bb);
  if (it == m_node_to_crab_map.end()) {
    return nullptr;
  }
  return &(m_cfg->get_node(it->second));
}

void CfgBuilderImpl::addBlock(const BasicBlock &bb) {
  auto it = m_node_to_crab_map.find(&bb);
  if (it == m_node_to_crab_map.end()) {
    auto bb_label = makeCrabBasicBlockLabel(&bb);
    m_cfg->insert(bb_label);
  }
}

std::unique_ptr<basic_block_t> CfgBuilderImpl::makeTempBlock() {
  basic_block_label_t bb_label;
  return m_cfg->create_unlinked_block(bb_label);
}
  
void CfgBuilderImpl::addEdge(const BasicBlock &src, const BasicBlock &dst) {
  basic_block_t *crab_src = lookup(src);
  basic_block_t *crab_dst = lookup(dst);
  assert(crab_src && crab_dst);
  *crab_src >> *crab_dst;
}

void CfgBuilderImpl::addBlockInBetween(basic_block_t &src, basic_block_t &dst,
                                       basic_block_t &bb) {
  src -= dst;
  src >> bb;
  bb >> dst;
}

basic_block_label_t
CfgBuilderImpl::makeCrabBasicBlockLabel(const BasicBlock *bb) {
  ++m_id;
  basic_block_label_t res(bb, m_id);
  m_node_to_crab_map.insert({bb, res});
  return res;
}

static std::string createBasicBlockName(unsigned id, std::string prefix = "") {
  if (prefix == "")
    prefix = std::string("__@bb_");
  std::string id_str = std::to_string(id);
  return prefix + id_str;
}

basic_block_label_t
CfgBuilderImpl::makeCrabBasicBlockLabel(const BasicBlock *src,
                                        const BasicBlock *dst) {
  ++m_id;
  std::string name = createBasicBlockName(m_id);
  basic_block_label_t res(src, dst, name, m_id);
  m_edge_to_crab_map.insert({{src, dst}, res});
  return res;
}

//! return the new block inserted between src and dest if any
basic_block_t *CfgBuilderImpl::execEdge(const BasicBlock &src,
                                        const BasicBlock &dst) {
  if (const BranchInst *br = dyn_cast<const BranchInst>(src.getTerminator())) {
    if (br->isConditional()) {
      basic_block_t *crab_src = lookup(src);
      basic_block_t *crab_dst = lookup(dst);
      assert(crab_src && crab_dst);

      // Create a new crab block that represents the LLVM edge
      auto bb_label = makeCrabBasicBlockLabel(&src, &dst);
      basic_block_t &bb = m_cfg->insert(bb_label);
      addBlockInBetween(*crab_src, *crab_dst, bb);

      // Populate the new crab block with an assume
      const Value &c = *br->getCondition();
      if (const ConstantInt *ci = dyn_cast<const ConstantInt>(&c)) {
        if ((ci->isOne() && br->getSuccessor(0) != &dst) ||
            (ci->isZero() && br->getSuccessor(1) != &dst)) {
          bb.unreachable();
        }
      } else if (const ConstantExpr *ce = dyn_cast<const ConstantExpr>(&c)) {
        CLAM_WARNING("Clam cfg builder skipped a branch condition with "
                     "constant expression");
      } else {
        bool isNegated = (br->getSuccessor(1) == &dst);
        bool lower_cond_as_bool = false;
        if (CmpInst *CI = dyn_cast<CmpInst>(&const_cast<Value &>(c))) {
          if (isBool(*(CI->getOperand(0))) && isBool(*(CI->getOperand(1)))) {
            lower_cond_as_bool = true;
          } else if (isInteger(*(CI->getOperand(0))) &&
                     isInteger(*(CI->getOperand(1)))) {
            auto cst_opt = cmpInstToCrabInt(*CI, m_lfac, isNegated);
            if (cst_opt.hasValue()) {
              bb.assume(cst_opt.getValue());
            }
          } else if (isReference(*(CI->getOperand(0)), m_params) &&
                     isReference(*(CI->getOperand(1)), m_params)) {
            auto cst_opt = cmpInstToCrabRef(*CI, m_lfac, isNegated);
            if (cst_opt.hasValue()) {
              bb.assume_ref(cst_opt.getValue());
            }
          }
          if (!lower_cond_as_bool) {
            // Here we check the same condition we checked in visitCmpInt
            lower_cond_as_bool =
                !AllUsesAreBrOrIntSelectCondInst(*CI, m_params);
          }
        } else {
          // If the boolean condition is passed directly (e.g.,
          // after optimization) as a function argument.
          lower_cond_as_bool = true;
        }

        if (lower_cond_as_bool) {
          crab_lit_ref_t lhs = m_lfac.getLit(c);
          assert(lhs && lhs->isVar() && lhs->isBool());
          if (isNegated) {
            bb.bool_not_assume(lhs->getVar());
          } else {
            bb.bool_assume(lhs->getVar());
          }
        }
      }
      return &bb;
    } else {
      // br is unconditional
      addEdge(src, dst);
    }
  } else if (const SwitchInst *SI = dyn_cast<SwitchInst>(src.getTerminator())) {
    // switch <value>, label <defaultdest> [ <val>, label <dest> ... ]
    //
    // TODO: we do not translate precisely switch instructions. We
    // simply add an edge from src to dest.

    // To be precise, we need to create a block between src and dest
    // and add the statement "assume(value == val)" if dest is not
    // the default block. For the default block, we need to add the
    // sequence:
    //      "assume(value != val1); ... ; assume(value != valk);"

    addEdge(src, dst);
  }
  return nullptr;
}

void CfgBuilderImpl::setExitBlock() {
  BasicBlock *RetBB = nullptr;
  for (auto &B : m_func) {
    if (isa<ReturnInst>(B.getTerminator())) {
      if (RetBB) {
        // Sanity check: UnifyFunctionExitNodes ensures *at most* one
        // return instruction per function.
        CLAM_ERROR("UnifyFunctionExitNodes pass should be run first");
      } else {
        RetBB = &B;
      }
    }
  }

  if (RetBB) {
    addBlock(*RetBB); // do nothing if already exists
    basic_block_t *exit = lookup(*RetBB);
    assert(exit);
    m_cfg->set_exit(exit->label());
  } else {

    // (1) search for this pattern:
    //   entry: goto loop;
    //    loop: goto loop;
    BasicBlock &entry = m_func.getEntryBlock();
    auto entry_next = succs(entry);
    if (std::distance(entry_next.begin(), entry_next.end()) == 1) {
      const BasicBlock *succ = *(entry_next.begin());
      auto succ_next = succs(*succ);
      if (std::distance(succ_next.begin(), succ_next.end()) == 1) {
        if ((*(succ_next.begin())) == succ) {
          addBlock(*succ); // do nothing if already exists
          basic_block_t *exit = lookup(*succ);
          assert(exit);
          m_cfg->set_exit(exit->label());
        }
      }
    }

    if (!m_cfg->has_exit()) {
      // (2) We check if there is a block with an unreachable
      // instruction. The pass UnifyFunctionExitNodes ensures that
      // there is at most one unreachable instruction.
      for (auto &B : m_func) {
        for (auto &I : B) {
          if (isa<UnreachableInst>(I)) {
            addBlock(B); // do nothing if already exists
            basic_block_t *exit = lookup(B);
            assert(exit);
            m_cfg->set_exit(exit->label());
            break;
          }
        }
        if (m_cfg->has_exit()) {
          break;
        }
      }
    }

    if (!m_cfg->has_exit()) {
      // (3) Search for the first block without successors.
      for (auto &B : m_func) {
        auto BBSuccs = succs(B);
        if (std::distance(BBSuccs.begin(), BBSuccs.end()) == 0) {
          addBlock(B); // do nothing if already exists
          basic_block_t *exit = lookup(B);
          assert(exit);
          m_cfg->set_exit(exit->label());
        }
      }
    }

    if (!m_cfg->has_exit()) {
      CLAM_WARNING("Could not identify exit block for ", m_func.getName());
    }
  }
}

void CfgBuilderImpl::buildCfg() {
  crab::ScopedCrabStats __st__("CFG Construction");

  if (m_is_cfg_built) {
    return;
  } else {
    m_is_cfg_built = true;
  }

  CRAB_LOG("cfg", llvm::errs()
                      << "buildCfg with " << m_func.getName() << "\n";);

  // HACK: search for seahorn.fail
  bool has_seahorn_fail = false;
  // HACK: keep track of which regions have at least one store to it
  RegionSet regions_with_store;
  // Map GEP instruction to a Crab variable
  DenseMap<const GetElementPtrInst *, var_t> gep_map;
  // Assert or assume instruction together with its parameter.  Used
  // to delay the translation of CmpInst so that adding boolean CrabIR
  // statements can be avoided.
  DenseMap<CallInst *, CmpInst *> pending_cmp_insts;

  const TargetLibraryInfo *tli = (m_tli ? &m_tli->getTLI(m_func) : nullptr);

  // Sanity check: pass NameValues must have been executed before
  if (!checkAllDefinitionsHaveNames(m_func)) {
    CLAM_ERROR("All blocks and definitions must have a name");
  }

  // Create a Crab basic block for each LLVM block
  for (auto &B : m_func) {
    addBlock(B);
  }

  initializeGlobalsAtMain();
  basic_block_t *entry_bb = lookup(m_func.getEntryBlock());
  for (auto &B : m_func) {
    basic_block_t *bb = lookup(B);
    if (!bb) {
      continue;
    }

    for (unsigned i = 0, sz = m_propertyEmitters.size(); i < sz; ++i) {
      m_propertyEmitters[i]->visitBeforeBasicBlock(B);
    }
    
    // -- build a CFG block ignoring branches, phi-nodes, and return
    CrabIntraBlockBuilder v(m_lfac, m_as_man, m_mem, m_dl, tli,
			    *bb, *entry_bb, m_params, m_globals,
                            m_ret_insts, m_man, has_seahorn_fail,
                            m_func_regions, m_rev_map, regions_with_store,
                            gep_map, pending_cmp_insts, m_assertion_id, m_propertyEmitters);

    v.visit(B);

    // process the rest of basic blocks
    std::vector<const BasicBlock *> succs_vector(succs(B).begin(),
                                                 succs(B).end());
    // The default destination of a switch instruction does not
    // count as a successor but we want to consider it as a such.
    if (SwitchInst *SI = dyn_cast<SwitchInst>(B.getTerminator())) {
      succs_vector.push_back(SI->getDefaultDest());
    }
    for (const BasicBlock *dst : succs_vector) {
      // -- move branch condition in bb to a new block inserted
      //    between bb and dst
      basic_block_t *mid_bb = execEdge(B, *dst);
      std::unique_ptr<basic_block_t> tmp_mid_bb = (mid_bb ?
						   std::move(makeTempBlock()):
						   nullptr);
      // -- phi nodes in dst are translated into assignments in
      //    the predecessor
      CrabInterBlockBuilder v(m_lfac, m_mem, m_func_regions, *m_dl,
                              (tmp_mid_bb ? *tmp_mid_bb : *bb), B, m_params,
			      m_propertyEmitters);
      v.visit(const_cast<BasicBlock &>(*dst));

      if (tmp_mid_bb) {
	if (&B == dst) {
	  // If a self-loop then insert the assignments from PHI nodes
	  // *before* the assume statements from execEdge.
	  mid_bb->copy_front(*tmp_mid_bb);
	} else {
	  mid_bb->copy_back(*tmp_mid_bb);	  
	} 
      }
    }

    for (unsigned i = 0, sz = m_propertyEmitters.size(); i < sz; ++i) {
      m_propertyEmitters[i]->visitAfterBasicBlock(B);
    }
  }
  
  if (m_cfg->has_exit()) {
    basic_block_t &exit = m_cfg->get_node(m_cfg->exit());

    if (has_seahorn_fail) {
      exit.assertion(lin_cst_t::get_false());
    }

    // -- Connect all sink blocks with an unreachable instruction to
    //    the exit block.  For a forward analysis this doesn't have
    //    any impact since unreachable becomes bottom anyway.
    //    However, a backward analysis starting with an invariant that
    //    says the exit is unreachable may incorrectly infer that the
    //    preconditions of the error states is false just because it
    //    never propagates backwards from these special sink blocks.
    for (auto &B : m_func) {
      if (basic_block_t *b = lookup(B)) {
        if (b->label() == m_cfg->exit())
          continue;
        auto it_pair = b->next_blocks();
        if (it_pair.first == it_pair.second) {
          // block has no successors and it is not the exit block
          for (auto &I : B) {
            if (isa<UnreachableInst>(I)) {
              // TODO: havoc the return value at the end of b
              *b >> exit;
            }
          }
        }
      }
    }
  }
  
  ////
  // Add region initialization.
  ///
  // This must be called after the CFG has been already constructed.
  initializeRegions();

  if (m_params.simplify) {
    // -- Remove dead statements generated by our translation
    CRAB_VERBOSE_IF(1, crab::get_msg_stream()
                           << "Started CFG dead code elimination\n";);
    cfg_ref_t cfg_ref(*m_cfg);
    crab::transforms::dead_code_elimination<cfg_ref_t> dce;
    dce.run(cfg_ref);
    CRAB_VERBOSE_IF(1, crab::get_msg_stream()
                           << "Finished CFG dead code elimination\n";);

    // -- Remove empty blocks after dce
    CRAB_VERBOSE_IF(1, crab::get_msg_stream()
                           << "Started CFG simplification\n";);
    m_cfg->simplify();
    CRAB_VERBOSE_IF(1, crab::get_msg_stream()
                           << "Finished CFG simplification\n";);
  }

  if (m_params.print_cfg) {
    crab::outs() << *m_cfg << "\n";
  }
  return;
}

/**
 * Translate LLVM function declaration
 *   o_ty foo (i1,...,in)
 *
 * into a crab function declaration
 *
 *   o, a_o1,...,a_om foo (i1,...,in,g1,...,gk,a_i1,...,a_in) where
 *
 *   - o is the **returned value** of the function (translation
 *     ensures there is always one return instruction and the
 *     returned value is a variable, i.e., cannot be a
 *     constant).
 *   - g1,...,gk are the globals (variables and functions) accessed by
 *     foo and its callees.  They are always read-only.
 *   - a_i1,...,a_in are read-only and modified regions in function foo
 *   - a_o1,....,a_om are modified and new regions created inside
 *     foo.
 *
 * It ensures that the set {a_i1,...,a_in} is disjoint from
 * {a_o1,....,a_om}, otherwise crab will complain.
 *
 **/
void CfgBuilderImpl::addFunctionDeclaration() {
  crab::ScopedCrabStats __st__("CFG Construction");

  if (!m_params.interprocedural || m_func.isVarArg() || m_func.empty()) {
    return;
  }

  CRAB_LOG("cfg", llvm::errs() << "addFunctionDeclaration with "
                               << m_func.getName() << "\n";);  
  
  llvm::Optional<var_t> retVal;
  std::vector<var_t> inputs, outputs;

  // 
  // Perform the following translation required by the Crab
  // inter-procedural analysis:
  //         
  // foo(...,I,...) {   ==>   foo(...,I',...) { 
  //   BODY(I,...)               I := I'
  // }                           BODY(I,...)
  //                          }
  // 
  auto translateInputValueAsScalar = [this, &inputs](const Value &inputVal, basic_block_t &bb) {
     crab_lit_ref_t inputLit = m_lfac.getLit(inputVal);
     assert(inputLit && inputLit->isVar());
     var_t inputVar = inputLit->getVar();
     if (inputVar.get_type().is_bool()) {
       var_t inputPrime = m_lfac.mkBoolVar();
       bb.bool_assign(inputVar, inputPrime);
       inputs.push_back(inputPrime);
     } else if (inputVar.get_type().is_integer()) {
       unsigned bitwidth = inputVar.get_type().get_integer_bitwidth();
       var_t inputPrime = m_lfac.mkIntVar(bitwidth);
       bb.assign(inputVar, inputPrime);
       inputs.push_back(inputPrime);
     } else if (inputVar.get_type().is_reference()) {
       Region inputRgn = getRegion(m_mem, m_func_regions, m_params, m_func, inputVal);
       if (!getSingletonValue(inputRgn, m_params.lower_singleton_aliases)) {
	 var_t inputPrime = m_lfac.mkRefVar();
	 // Revisit: we do not call insertCrabIRWithEmitter	 
	 bb.gep_ref(inputVar, m_lfac.mkRegionVar(inputRgn),
		    inputPrime, m_lfac.mkRegionVar(inputRgn));
	 inputs.push_back(inputPrime);
       }
     } else if (inputVar.get_type().is_array()) {
       CLAM_ERROR("translateScalarInputVar should not be called on array variable");
     } else if (inputVar.get_type().is_region()) {
       CLAM_ERROR("translateScalarInputVar should not be called on region variable");
     } else {
       CLAM_ERROR("translateScalarInputVar called on unexpected variable");
     }
  };
  auto translateInputRegionAsScalar = [this,&inputs](const Region &inputRgn, basic_block_t &bb) {
     var_t inputVar = m_lfac.mkScalarVar(inputRgn);
     if (inputVar.get_type().is_bool()) {
       var_t inputPrime = m_lfac.mkBoolVar();
       bb.bool_assign(inputVar, inputPrime);
       inputs.push_back(inputPrime);
     } else if (inputVar.get_type().is_integer()) {
       unsigned bitwidth = inputVar.get_type().get_integer_bitwidth();
       var_t inputPrime = m_lfac.mkIntVar(bitwidth);
       bb.assign(inputVar, inputPrime);
       inputs.push_back(inputPrime);
     } else {
       CLAM_ERROR("translateInputRegionAsScalar supported only for boolean or integer scalars");
     } 
  };
  auto translateInputRegionAsArray = [this,&inputs](const Region &inputRgn, basic_block_t &bb) {
     var_t inputPrime = m_lfac.mkArrayVar(inputRgn.getRegionInfo());
     bb.array_assign(m_lfac.mkArrayVar(inputRgn), inputPrime);
     inputs.push_back(inputPrime);
  };
  auto translateInputRegionAsRegion = [this,&inputs](const Region &inputRgn, basic_block_t &bb) {
     var_t inputPrime = m_lfac.mkRegionVar(inputRgn.getRegionInfo());
     bb.region_copy(m_lfac.mkRegionVar(inputRgn), inputPrime);
     inputs.push_back(inputPrime);
  };
  
  // -- Add the return value if exists
  Value *RV = nullptr;
  for (auto &B : m_func) {
    if (auto RI = dyn_cast<ReturnInst>(B.getTerminator())) {
      RV = RI->getReturnValue();
      break;
    }
  }
  if (RV && isTracked(*RV, m_params)) {
    // We rename the return value if it has the same name than
    // one of the formal parameters or a global value.
    bool needRenaming = isa<GlobalValue>(RV);
    if (!needRenaming) {
      needRenaming =
          (std::any_of(m_func.arg_begin(), m_func.arg_end(),
                       [&RV](const Value &Arg) { return &Arg == RV; }));
    }

    assert(m_cfg->has_exit());
    basic_block_t &exit = m_cfg->get_node(m_cfg->exit());
    // We don't add the statements directly to exit because otherwise,
    // the rest of exit's statements will be added in the wrong order.
    m_ret_insts = exit.clone();
    retVal = normalizeFuncParamOrRet(*RV, *m_ret_insts, m_lfac, needRenaming);
  } else {
    // Function that does not return but in its signature it has a
    // return type. E.g., "int foo() {unreachable;}"
    const Type &RT = *m_func.getReturnType();
    if (isTrackedType(RT, m_params)) {
      if (isBool(&RT)) {
        retVal = m_lfac.mkBoolVar();
      } else if (isInteger(&RT)) {
        unsigned bitwidth = RT.getIntegerBitWidth();
        retVal = m_lfac.mkIntVar(bitwidth);
      } else {
        assert(RT.isPointerTy());
        retVal = m_lfac.mkRefVar();
      }
      if (m_cfg->has_exit()) {
        basic_block_t &exit = m_cfg->get_node(m_cfg->exit());
        m_ret_insts = exit.clone();
        m_ret_insts->havoc(retVal.getValue(), "dummy return value");
      }
    }
  }

  // -- add the returned value of the llvm function: o
  if (retVal.hasValue()) {
    outputs.push_back(retVal.getValue());
  }

  // We need to be careful in which order we insert statements in the
  // entry block.
  std::unique_ptr<basic_block_t> tmp_bb1 = makeTempBlock();
  std::unique_ptr<basic_block_t> tmp_bb2 = makeTempBlock();
  std::unique_ptr<basic_block_t> tmp_bb3 = makeTempBlock();    
  
  // -- add input parameters i1,...,in
  for (Value &arg : llvm::make_range(m_func.arg_begin(), m_func.arg_end())) {
    if (!isTracked(arg, m_params))
      continue;

    translateInputValueAsScalar(arg, *tmp_bb2);
  }

  if (!m_func.getName().equals("main")) {
    //// -- Purify the function

    if (m_params.trackMemory()) {
      // -- add the global values accessed by the function and its callees
      auto it = m_globals.find(&m_func);
      if (it != m_globals.end()) {
        for (auto gv : it->second) {

	  if (m_params.lower_singleton_aliases) {
	    Region gvRgn = getRegion(m_mem, m_func_regions, m_params, m_func, *gv);
	    if (getSingletonValue(gvRgn, m_params.lower_singleton_aliases)) {
	      continue;
	    }
	  }
	  translateInputValueAsScalar(*gv, *tmp_bb2);
        }
      }
    }

  
    RegionVec inRegions = getInputRegions(m_mem, m_params, m_func);
    RegionVec inOutRegions = getInputOutputRegions(m_mem, m_params, m_func);
    RegionVec outRegions = getOutputRegions(m_mem, m_params, m_func);

    CRAB_LOG("cfg-mem", llvm::errs()
                            << "Function " << m_func.getName()
                            << "\n\tInput regions " << inRegions.size() << ": "
                            << inRegions << "\n\tInput/Output regions "
                            << inOutRegions.size() << ": " << inOutRegions
                            << "\n\tOutput regions " << outRegions.size()
                            << ": " << outRegions << "\n");

    // -- add only read regions as input parameters
    for (auto rgn : inRegions) {
      if (getSingletonValue(rgn, m_params.lower_singleton_aliases)) {
        // Promote the global to a scalar
	translateInputRegionAsScalar(rgn, *tmp_bb1);
      } else if (m_params.trackOnlySingletonMemory()) {
	translateInputRegionAsArray(rgn, *tmp_bb1);
      } else if (m_params.trackMemory()) {
	translateInputRegionAsRegion(rgn, *tmp_bb1);
      }
    }

    // -- add input/output parameters
    for (auto rgn : inOutRegions) {
      if (std::find(outRegions.begin(), outRegions.end(), rgn) !=
          outRegions.end()) {
        continue;
      }

      // for each parameter `arg` we create a fresh version `arg_in`
      // where `arg_in` acts as the input version of the parameter and
      // `arg` is the output version.
      bool change = false;
      if (const Value *v =
              getSingletonValue(rgn, m_params.lower_singleton_aliases)) {
        // Promote the global to a scalar
        if (rgn.getRegionInfo().containScalar()) {
          // input version
          change = true;
          Type *ty = cast<PointerType>(v->getType())->getElementType();
          var_t s = m_lfac.mkScalarVar(rgn);
          if (isInteger(ty)) {
            var_t a_in = m_lfac.mkIntVar(ty->getIntegerBitWidth());
            inputs.push_back(a_in);
            tmp_bb1->assign(s, a_in);
          } else if (isBool(ty)) {
            var_t a_in = m_lfac.mkBoolVar();
            inputs.push_back(a_in);
            tmp_bb1->bool_assign(s, a_in, false);
          }
          // output version
          outputs.push_back(m_lfac.mkScalarVar(rgn));
        }
      }
      if (change) {
        continue;
      }

      if (m_params.trackOnlySingletonMemory()) {
        // input version
        var_t a_in = m_lfac.mkArrayVar(rgn.getRegionInfo());
        tmp_bb1->array_assign(m_lfac.mkArrayVar(rgn), a_in);
        inputs.push_back(a_in);
        // output version
        outputs.push_back(m_lfac.mkArrayVar(rgn));
      } else if (m_params.trackMemory()) {
        // input version
        var_t rgn_in = m_lfac.mkRegionVar(rgn.getRegionInfo());
        tmp_bb1->region_copy(m_lfac.mkRegionVar(rgn), rgn_in);
        inputs.push_back(rgn_in);
        // output version
        outputs.push_back(m_lfac.mkRegionVar(rgn));
      }
    }

    // -- add more output parameters
    for (auto rgn : outRegions) {
      if (m_params.trackOnlySingletonMemory()) {
        outputs.push_back(m_lfac.mkArrayVar(rgn));
      } else if (m_params.trackMemory()) {
        outputs.push_back(m_lfac.mkRegionVar(rgn));
      }
    }
  }

  if (m_params.addPointerAssumptions()) {
    for (unsigned i = 0, num_args = m_func.arg_size(); i < num_args; ++i) {
      if (m_func.getArg(i)->getType()->isPointerTy() &&
          m_func.getParamDereferenceableBytes(i) > 0) {
        crab_lit_ref_t arg_lit = m_lfac.getLit(*(m_func.getArg(i)));
        assert(arg_lit && arg_lit->isVar() && arg_lit->isRef());
        tmp_bb3->assume_ref(ref_cst_t::mk_gt_null(arg_lit->getVar()));
      }
    }
  }

  tmp_bb1->copy_back(*tmp_bb2);
  tmp_bb1->copy_back(*tmp_bb3);
  basic_block_t &entry = m_cfg->get_node(m_cfg->entry());
  entry.copy_front(*tmp_bb1);
  
  // -- Finally, we add the function declaration

  // Sanity check
  std::vector<var_t> sorted_ins(inputs.begin(), inputs.end());
  std::vector<var_t> sorted_outs(outputs.begin(), outputs.end());
  std::sort(sorted_ins.begin(), sorted_ins.end());
  std::sort(sorted_outs.begin(), sorted_outs.end());
  std::vector<var_t> intersect;
  std::set_intersection(sorted_ins.begin(), sorted_ins.end(),
                        sorted_outs.begin(), sorted_outs.end(),
                        std::back_inserter(intersect));
  if (!intersect.empty()) {
    crab::errs() << "INPUTS: {";
    for (auto i : inputs) {
      crab::outs() << i << ";";
    }
    crab::errs() << "}\n";
    crab::errs() << "OUTPUTS: {";
    for (auto o : outputs) {
      crab::outs() << o << ";";
    }
    crab::errs() << "}\n";
    crab::errs() << "INTERSECTION={";
    for (auto v : intersect) {
      crab::outs() << v << ";";
    }
    crab::errs() << "}\n";
    CLAM_ERROR("function inputs and outputs should not intersect");
  }

  typedef function_decl<number_t, varname_t> function_decl_t;
  m_cfg->set_func_decl(
      function_decl_t(m_func.getName().str(), inputs, outputs));
}

/* CrabBuilderParams class */

void CrabBuilderParams::write(raw_ostream &o) const {
  o << "CFG builder options:\n";
  o << "\tabstraction level: ";
  switch (precision_level) {
  case CrabBuilderPrecision::NUM:
    o << "only integers\n";
    break;
  case CrabBuilderPrecision::SINGLETON_MEM:
    o << "integers and singleton memory objects\n";
    break;
  case CrabBuilderPrecision::MEM:
    o << "integers and all memory objects\n";
    break;
  default:;
    ;
  }
  o << "\tsimplify cfg: " << simplify << "\n";
  o << "\tinterproc cfg: " << interprocedural << "\n";
  o << "\tlower singleton aliases into scalars: " << lower_singleton_aliases
    << "\n";
  o << "\tavoid some boolean CrabIR statements (e.g., bool_assume, bool_assert): "
    << avoid_boolean << "\n";
  o << "\tadd pointer assumptions: " << addPointerAssumptions() << "\n";
  o << "\tenable big numbers: " << enable_bignums << "\n";
  o << "\tcheck only typed regions: " << check_only_typed_regions << "\n";
  o << "\tcheck only acyclic regions: " << check_only_noncyclic_regions << "\n";
  o << "\tadd null-dereference checks: " << add_null_checks << "\n";
  o << "\tadd use-after-free checks: " << add_uaf_checks << "\n";
  o << "\tadd buffer bounds checks: " << add_bounds_checks << "\n";    
}

/* CFG Builder class */
CfgBuilder::CfgBuilder(const llvm::Function &func, CrabBuilderManagerImpl &man)
    : m_impl(std::make_unique<CfgBuilderImpl>(func, man)) {}

CfgBuilder::~CfgBuilder() {}

void CfgBuilder::buildCfg() { m_impl->buildCfg(); }

void CfgBuilder::addFunctionDeclaration() { m_impl->addFunctionDeclaration(); }

cfg_t &CfgBuilder::getCfg() { return m_impl->getCfg(); }

HeapAbstraction &CfgBuilder::getHeapAbstraction() {
  return m_impl->getHeapAbstraction();
}

const HeapAbstraction &CfgBuilder::getHeapAbstraction() const{
  return m_impl->getHeapAbstraction();
}
  
basic_block_label_t
CfgBuilder::getCrabBasicBlock(const llvm::BasicBlock *bb) const {
  return m_impl->getCrabBasicBlock(bb);
}

const basic_block_label_t *
CfgBuilder::getCrabBasicBlock(const llvm::BasicBlock *src,
                              const llvm::BasicBlock *dst) const {
  return m_impl->getCrabBasicBlock(src, dst);
}

llvm::Optional<var_t> CfgBuilder::getCrabVariable(const llvm::Value &v) {
  return m_impl->getCrabVariable(v);
}

  
llvm::Optional<var_t> CfgBuilder::getCrabRegionVariable(const llvm::Function &f, const llvm::Value &v) {
  return m_impl->getCrabRegionVariable(f, v);
}

const llvm::Instruction *
CfgBuilder::getInstruction(const statement_t &s) const {
  return m_impl->getInstruction(s);
}

void CfgBuilder::computeLiveSymbols() {
  m_impl->computeLiveSymbols();
}

const liveness_t *CfgBuilder::getLiveSymbols() const {
  return m_impl->getLiveSymbols();
}

Optional<varset_t>
CfgBuilder::getLiveSymbols(const BasicBlock *B) const {
  return m_impl->getLiveSymbols(B);
}

DenseSet<const llvm::Value*>
CfgBuilder::getLiveLLVMSymbols(const llvm::BasicBlock *B) const {
  return m_impl->getLiveLLVMSymbols(B);
}

/* CFG Manager class */

class CrabBuilderManagerImpl {
public:
  CrabBuilderManagerImpl(CrabBuilderParams params,
                         llvm::TargetLibraryInfoWrapperPass &tli,
                         std::unique_ptr<HeapAbstraction> mem,
			 CrabIREmitterVec &&propEmitters);

  ~CrabBuilderManagerImpl() = default;

  CrabBuilderManagerImpl(const CrabBuilderManager &o) = delete;

  CrabBuilderManagerImpl &operator=(const CrabBuilderManagerImpl &o) = delete;

  CfgBuilder& mkCfgBuilder(const llvm::Function &func);

  bool hasCfg(const llvm::Function &f) const;

  cfg_t &getCfg(const llvm::Function &f) const;

  CfgBuilder* getCfgBuilder(const llvm::Function &f) const;

  variable_factory_t &getVarFactory();
  crabLitFactory &getCrabLitFactory();

  tag_manager &getAllocSiteMan();
  
  const CrabBuilderParams &getCfgBuilderParams() const;

  const llvm::TargetLibraryInfo &getTLI(const llvm::Function &) const;
  llvm::TargetLibraryInfoWrapperPass &getTLIWrapper() const;

  HeapAbstraction &getHeapAbstraction();
  const HeapAbstraction &getHeapAbstraction() const;  

  CrabIREmitterVec &getPropertyEmitters();
  
private:
  // User-definable parameters for building the Crab CFGs
  CrabBuilderParams m_params;
  // Map LLVM function to Crab CfgBuilder
  llvm::DenseMap<const llvm::Function *, std::unique_ptr<CfgBuilder>> m_cfg_builder_map;
  // Used for the translation from bitcode to Crab CFG
  llvm::TargetLibraryInfoWrapperPass &m_tli;
  // All CFGs created by this manager are created using the same
  // variable factory and the same allocation site manager.
  variable_factory_t m_vfac;
  crabLitFactory m_lfac;
  uint32_t m_assertion_id;
  tag_manager m_as_man;
  // Whole-program heap analysis
  std::unique_ptr<HeapAbstraction> m_mem;
  // Global variables accessed by the function and its callees
  friend class CfgBuilderImpl; // to access to m_globals
  llvm::DenseMap<const llvm::Function *, std::vector<const llvm::Value *>> m_globals;
  CrabIREmitterVec m_property_emitters;
}; // end CrabBuilderManagerImpl

CrabBuilderManagerImpl::CrabBuilderManagerImpl(
    CrabBuilderParams params, llvm::TargetLibraryInfoWrapperPass &tli,
    std::unique_ptr<HeapAbstraction> mem,
    CrabIREmitterVec &&propertyEmitters)
    : m_params(params), m_tli(tli),
      m_lfac(m_vfac, m_params),
      m_assertion_id(1) /* reserve id=0*/, m_mem(std::move(mem)) {
      
  CRAB_VERBOSE_IF(1, m_params.write(llvm::errs()));

  for (unsigned i=0,sz=propertyEmitters.size();i<sz;++i) {
    m_property_emitters.emplace_back(std::move(propertyEmitters[i]));
  }
  
  // Populate the emitters for properties
  if (params.add_null_checks) {
    m_property_emitters.emplace_back(std::make_unique<EmitNullDerefChecks>
				     (m_params, m_lfac, m_assertion_id));
  }
  if (params.add_uaf_checks) {
    m_property_emitters.emplace_back(std::make_unique<EmitUafChecks>
				     (m_params, m_lfac, m_assertion_id));
  }
  if (params.add_bounds_checks) {
    // TODO
  }
}

CfgBuilder& CrabBuilderManagerImpl::mkCfgBuilder(const Function &f) {
  static bool initialization_done = false;

  auto extractGlobals = [this](const Module &M) {
    if (m_mem->getClassId() != HeapAbstraction::ClassId::SEA_DSA) {
      CLAM_WARNING("Memory analysis does not support extraction of globals "
                   "used by a function");
      return;
    }
    // FIXME: sea-dsa does not capture all the globals used by a
    //        function.  It will miss cases where the global is
    //        only used for comparison purposes.
    seadsa::GlobalAnalysis *dsa =
        static_cast<SeaDsaHeapAbstraction *>(&*m_mem)->getSeaDsa();
    for (auto &F : M) {
      if (F.empty())
        continue; // isDeclaration, Intrinsics, etc.
      std::vector<const Value *> globals_vec;
      if (dsa->hasGraph(F)) {
        auto &graph = dsa->getGraph(F);
        globals_vec.reserve(
            std::distance(graph.globals_begin(), graph.globals_end()));
        for (auto &kv : graph.globals()) {
          // we care about GlobalVariable and Function
          globals_vec.push_back(kv.first);
        }
      }
      m_globals[&F] = globals_vec;
    }
  };

  /*
   * The Crab CFG for a LLVM function is built in two phases. First,
   * we create the Crab function declaration for each LLVM function
   * and create an entry and an exit block. Second, we build the rest
   * of the CFG. We need a two-step approach because we need at a
   * callsite to know the inputs and outputs of the callee function.
   */

  if (!initialization_done) {
    const Module &M = *f.getParent();
    if (m_params.trackMemory()) {
      extractGlobals(M);
    }
    for (auto &F : M) {
      if (!F.empty()) {
	// don't use make_unique because the constructor of CfgBuilder
	// is private
	std::unique_ptr<CfgBuilder> builder(new CfgBuilder(F, *this));
        builder->addFunctionDeclaration();
        m_cfg_builder_map.insert(std::make_pair(&F, std::move(builder)));
      }
    }
    initialization_done = true;
  }

  auto it = m_cfg_builder_map.find(&f);
  if (it != m_cfg_builder_map.end()) {
    CfgBuilder &builder = *(it->second);
    builder.buildCfg();
    return builder;
  } else {
    CLAM_ERROR("Not found cfg builder for " << f.getName());
  }
}

bool CrabBuilderManagerImpl::hasCfg(const Function &f) const {
  return m_cfg_builder_map.find(&f) != m_cfg_builder_map.end();
}

cfg_t &CrabBuilderManagerImpl::getCfg(const Function &f) const {
  return getCfgBuilder(f)->getCfg();
}

CfgBuilder* CrabBuilderManagerImpl::getCfgBuilder(const Function &f) const {
  auto it = m_cfg_builder_map.find(&f);
  if (it != m_cfg_builder_map.end()) {
    return &(*it->second);
  } else {
    return nullptr;
  }
}

variable_factory_t &CrabBuilderManagerImpl::getVarFactory() { return m_vfac; }

crabLitFactory &CrabBuilderManagerImpl::getCrabLitFactory() { return m_lfac; }

tag_manager &CrabBuilderManagerImpl::getAllocSiteMan() { return m_as_man; }

const CrabBuilderParams &CrabBuilderManagerImpl::getCfgBuilderParams() const {
  return m_params;
}

const llvm::TargetLibraryInfo &
CrabBuilderManagerImpl::getTLI(const Function &F) const {
  return m_tli.getTLI(F);
}

llvm::TargetLibraryInfoWrapperPass &
CrabBuilderManagerImpl::getTLIWrapper() const {
  return m_tli;
}

HeapAbstraction &CrabBuilderManagerImpl::getHeapAbstraction() {
  return *m_mem;
}
  
const HeapAbstraction &CrabBuilderManagerImpl::getHeapAbstraction() const {
  return *m_mem;
}  

CrabIREmitterVec &CrabBuilderManagerImpl::getPropertyEmitters() {
  return m_property_emitters;
}

// === Begin must be located after CrabBuilderManagerImpl is defined  === //
/**
 * Translate a LLVM callsite
 *     o := foo(i1,...,i_n)
 *
 * into a crab callsite or intrinsic
 *     (o,a_o1,...,a_om) := foo(i1,...,in,g1,...,gk,a_i1,...,a_in) where
 *    - g1,...,gk are the global values (variables and functions)
 *      accessed by foo and its callees.  They are always read-only.
 *    - a_i1,...,a_in are read-only and modified regions by foo.
 *    - a_o1,...,a_om are modified and new regions created inside foo.
 **/
void CrabIntraBlockBuilder::doCallInst(CallInst &I) {
  CallBase &CB(I);
  const Function *calleeF =
      dyn_cast<Function>(CB.getCalledOperand()->stripPointerCastsAndAliases());
  assert(calleeF);

  std::vector<var_t> inputs, outputs;

  // -- add the actual parameters of the llvm callsite: i1,...in.
  for (auto &a : llvm::make_range(CB.arg_begin(), CB.arg_end())) {
    Value *v = a.get();
    if (!isTracked(*v, m_params))
      continue;
    inputs.push_back(normalizeFuncParamOrRet(*v, m_bb, m_lfac));
  }

  if (m_params.trackMemory()) {
    // -- add the global values accessed by the function and its callees
    auto it = m_func_globals.find(calleeF);
    if (it != m_func_globals.end()) {
      for (auto gv : it->second) {

	if (m_params.lower_singleton_aliases) {
	  Region gvRgn = getRegion(m_mem, m_func_regions, m_params, I, *gv);
	  if (getSingletonValue(gvRgn, m_params.lower_singleton_aliases)) {
	    continue;
	  }
	}
	
        crab_lit_ref_t ref = m_lfac.getLit(*gv);
        if (!ref->isVar() || !ref->isRef()) {
          // this shouldn't happen
          continue;
        }
        inputs.push_back(ref->getVar());
      }
    }
  }

  // -- add the return value of the llvm calliste: o
  if (ShouldCallSiteReturn(I, m_params)) {
    if (DoesCallSiteReturn(I, m_params)) {
      crab_lit_ref_t ret = m_lfac.getLit(I);
      assert(ret && ret->isVar());
      outputs.push_back(ret->getVar());
    } else {
      // The callsite should return something to match with the
      // function signature but it doesn't: we create a fresh
      // return value.
      Type *RT = calleeF->getReturnType();
      if (isBool(RT)) {
        var_t fresh_ret = m_lfac.mkBoolVar();
        outputs.push_back(fresh_ret);
      } else if (isInteger(RT)) {
        unsigned bitwidth = RT->getIntegerBitWidth();
        var_t fresh_ret = m_lfac.mkIntVar(bitwidth);
        outputs.push_back(fresh_ret);
      } else if (isReference(RT, m_params)) {
        var_t fresh_ret = m_lfac.mkRefVar();
        outputs.push_back(fresh_ret);
      } else {
        // do nothing
      }
    }
  } else {
    if (DoesCallSiteReturn(I, m_params)) {
      // LLVM shouldn't allow this.
      CLAM_ERROR(
          "Unexpected type mismatch between callsite and function signature");
    }
  }

  // -- add the input and output parameters a_i1,...,a_in
  // -- and a_o1,...,a_om.
  RegionVec inRegions = getInputRegions(m_mem, m_params, I);
  RegionVec inOutRegions = getInputOutputRegions(m_mem, m_params, I);
  RegionVec outRegions = getOutputRegions(m_mem, m_params, I);

  CRAB_LOG("cfg-mem", llvm::errs()
                          << "Callsite " << I << "\n"
                          << "Callee " << calleeF->getName() << "\n"
                          << "\tInput regions " << inRegions.size() << ": "
                          << inRegions << "\n"
                          << "\tInput/Output regions " << inOutRegions.size()
                          << ": " << inOutRegions << "\n"
                          << "\tOutput regions " << outRegions.size() << ": "
                          << outRegions << "\n");

  // -- add only read regions as input parameters
  for (auto rgn : inRegions) {
    if (getSingletonValue(rgn, m_params.lower_singleton_aliases)) {
      // Promote the global to a scalar
      inputs.push_back(m_lfac.mkScalarVar(rgn));
    } else if (m_params.trackOnlySingletonMemory()) {
      inputs.push_back(m_lfac.mkArrayVar(rgn));
    } else if (m_params.trackMemory()) {
      inputs.push_back(m_lfac.mkRegionVar(rgn));
    }
  }

  // -- add modified regions as both input and output parameters
  for (auto rgn : inOutRegions) {
    if (std::find(outRegions.begin(), outRegions.end(), rgn) !=
        outRegions.end()) {
      continue;
    }
    // -- input version
    if (getSingletonValue(rgn, m_params.lower_singleton_aliases)) {
      // Promote the global to a scalar
      inputs.push_back(m_lfac.mkScalarVar(rgn));
      outputs.push_back(m_lfac.mkScalarVar(rgn));
    } else if (m_params.trackOnlySingletonMemory()) {
      inputs.push_back(m_lfac.mkArrayVar(rgn));
      outputs.push_back(m_lfac.mkArrayVar(rgn));
    } else if (m_params.trackMemory()) {
      inputs.push_back(m_lfac.mkRegionVar(rgn));
      outputs.push_back(m_lfac.mkRegionVar(rgn));
    }
  }

  // -- add more output parameters
  for (auto rgn : outRegions) {
    // New regions cannot be singletons so they are directly
    // translated as arrays or regions
    if (m_params.trackOnlySingletonMemory()) {
      outputs.push_back(m_lfac.mkArrayVar(rgn));
    } else if (m_params.trackMemory()) {
      outputs.push_back(m_lfac.mkRegionVar(rgn));
    }
  }

  // -- Sanity checks if function declaration of the callee is available
  const typename cfg_t::fdecl_t *calleeF_decl = nullptr;
  if (m_man.hasCfg(*calleeF)) {
    auto &callee_cfg = m_man.getCfg(*calleeF);
    if (callee_cfg.has_func_decl()) {
      calleeF_decl = &callee_cfg.get_func_decl();
    }
  }

  auto hasCompatibleTypes = [](const typename var_t::type_t &t1,
			       const typename var_t::type_t &t2) {
       return ((t1 == t2) ||
	       (t1.is_unknown_region() && (t2.is_region() && !t2.is_unknown_region())) ||
	       (t2.is_unknown_region() && (t1.is_region() && !t1.is_unknown_region())));
    };
  
  // -- Sanity checks: callsites and function declarations are consistent
  if (calleeF_decl) {
    if (calleeF_decl->get_inputs().size() != inputs.size()) {
      crab::outs() << *calleeF_decl << "\n";
      crab::outs() << "num of inputs at callsite=" << inputs.size() << "\n";
      crab::outs() << "num of inputs at function="
                   << calleeF_decl->get_inputs().size() << "\n";
      CLAM_ERROR("Mismatch of number of inputs between callsite and function "
                 "declaration");
    }
    if (calleeF_decl->get_outputs().size() != outputs.size()) {
      crab::outs() << *calleeF_decl << "\n";
      crab::outs() << "num of outputs at callsite=" << outputs.size() << "\n";
      crab::outs() << "num of outputs at function="
                   << calleeF_decl->get_outputs().size() << "\n";
      CLAM_ERROR("Mismatch of number of outputs between callsite and function "
                 "declaration");
    }
    
    for (unsigned i = 0, num_args = inputs.size(); i < num_args; ++i) {
      if (!hasCompatibleTypes(calleeF_decl->get_input_type(i), inputs[i].get_type())) {
	llvm::errs() << "Callsite:" << I << "\n";
	llvm::errs() << "Caller  :" << I.getParent()->getParent()->getName() << "\n";
	auto const &finputs = calleeF_decl->get_inputs();
	crab::outs() << "Function inputs={";
	for (unsigned i=0, nargs=finputs.size(); i<nargs;) {
	  crab::outs() << finputs[i] << ":" << finputs[i].get_type();
	  ++i;
	  if (i < nargs) {
	    crab::outs() << ",";
	  }
	}
	crab::outs() << "}\n";
	crab::outs() << "Callsite inputs={";
	for (unsigned i=0, nargs=inputs.size(); i<nargs;) {
	  crab::outs() << inputs[i] << ":" << inputs[i].get_type();
	  ++i;
	  if (i < nargs) {
	    crab::outs() << ",";
	  }
	}
	crab::outs() << "}\n";
	crab::outs() << "Function typeof(" << calleeF_decl->get_input_name(i)
		     << ")=" << calleeF_decl->get_input_type(i) 
		     << "\nCallsite typeof(" << inputs[i] << ")="
		     << inputs[i].get_type() << "\n";
	CLAM_ERROR("Mismatch between callsite and function declaration " 
		   << "due to type of " <<  i <<  "-th input parameter.");
      }
    }
    for (unsigned i = 0, num_args = outputs.size(); i < num_args; ++i) {
      if (!hasCompatibleTypes(calleeF_decl->get_output_type(i), outputs[i].get_type())) {
	llvm::errs() << "Callsite:" << I << "\n";
	llvm::errs() << "Caller  :" << I.getParent()->getParent()->getName() << "\n";	
	auto const &foutputs = calleeF_decl->get_outputs();
	crab::outs() << "Function outputs={";
	for (unsigned i=0, nargs=foutputs.size(); i<nargs;) {
	  crab::outs() << foutputs[i] << ":" << foutputs[i].get_type();
	  ++i;
	  if (i < nargs) {
	    crab::outs() << ",";
	  }
	}
	crab::outs() << "}\n";
	crab::outs() << "Callsite outputs={";
	for (unsigned i=0, nargs=outputs.size(); i<nargs;) {
	  crab::outs() << outputs[i] << ":" << outputs[i].get_type();
	  ++i;
	  if (i < nargs) {
	    crab::outs() << ",";
	  }
	}
	crab::outs() << "}\n";
	crab::outs() << "Function typeof(" << calleeF_decl->get_output_name(i)
		     << ")=" << calleeF_decl->get_output_type(i) 
		     << "\nCallsite typeof(" << outputs[i] << ")="
		     << outputs[i].get_type() << "\n";
	CLAM_ERROR("Mismatch between callsite and function declaration " 
		   << "due to type of " <<  i <<  "-th output parameter.");
      }
    }
  }
  
  /**
   * Crab has a strongly typed system so we need to be careful to
   * avoid breaking it.
   * 
   * The pointer analysis tries to assign a type to a region. However,
   * a region might not have a type due to two completely different
   * reasons: (a) imprecision of the analysis, or (b) the region has
   * not been yet accessed. In both cases, the region is marked with
   * the "unknown" type. As a result, it's possible that at a callsite
   * the type of an actual parameter is not exactly the same type of
   * the corresponding function parameter. To accomodate this, instead
   * of using syntactic equality between types we assume two types are
   * the same if the function hasCompatibleTypes (defined above)
   * returns true. Moreover, we use the Crab region_cast statement to
   * perform explicitly the type conversion (before and after
   * callsites) between regions (but only between unknown and known
   * ones) so that Crab is happy about it.
   **/
  std::vector<std::pair<var_t, var_t>> pendingInRgnCasts, pendingOutRgnCasts;
  if (m_params.trackMemory() && calleeF_decl) {
    auto unifyRgnType =
      [this, &I](var_t &cparam, const var_t &fparam,
                 std::vector<std::pair<var_t, var_t>> &pendingRgnCasts) {
	auto is_typed_region = [](const var_t &v) {
        return v.get_type().is_region() && !v.get_type().is_unknown_region();};
	
	if (cparam.get_type() == fparam.get_type()) {
	  return; // do nothing
	} else if ((cparam.get_type().is_unknown_region() && is_typed_region(fparam)) ||
		    fparam.get_type().is_unknown_region() && is_typed_region(cparam)) {
	  var_t aux_rgn(m_lfac.getVFac().get(), fparam.get_type());
	  var_t old_cparam(cparam);
	  pendingRgnCasts.push_back({old_cparam, aux_rgn});
	  cparam = std::get<1>(pendingRgnCasts.back()); // reference to aux_rgn
	} else {
	  CLAM_ERROR("Mismatch between type of callsite and function declaration");
	}
      };
    
    for (unsigned i = 0, num_args = inputs.size(); i < num_args; ++i) {
      // o1 := foo(i1) ==> region_cast(i1', i1); o1 := foo(i1')
      unifyRgnType(inputs[i], calleeF_decl->get_input_name(i),
		   pendingInRgnCasts);
    }
    
    for (unsigned i = 0, num_args = outputs.size(); i < num_args; ++i) {
      // o1 := foo(i1) ==> o1' := foo(i1); region_cast(o1, o1')
      unifyRgnType(outputs[i], calleeF_decl->get_output_name(i),
		   pendingOutRgnCasts);
    }
  }
  
  // -- Finally, add the callsite or crab intrinsic
  if (isCrabIntrinsic(*calleeF)) {    
    assert(!isSpecialCrabIntrinsic(*calleeF));
    std::string name = getCrabIntrinsicName(*calleeF);    
    std::vector<var_or_cst_t> new_inputs;
    std::copy(inputs.begin(), inputs.end(), std::back_inserter(new_inputs)); 
    m_bb.intrinsic(name, outputs, new_inputs);
  } else {
    if (m_params.trackMemory()) {
      for (unsigned i = 0, sz = pendingInRgnCasts.size(); i < sz; ++i) {
	m_bb.region_cast(pendingInRgnCasts[i].first,
	 		 pendingInRgnCasts[i].second);
			 
      }
    }

    m_bb.callsite(calleeF->getName().str(), outputs, inputs);

    if (m_params.trackMemory()) {    
      for (unsigned i = 0, sz = pendingOutRgnCasts.size(); i < sz; ++i) {
	m_bb.region_cast(pendingOutRgnCasts[i].second,
	 		 pendingOutRgnCasts[i].first);
      }
    }
  }

  if (m_params.addPointerAssumptions()) {
    if (I.getType()->isPointerTy() && calleeF->getDereferenceableBytes(0) > 0) {
      crab_lit_ref_t ret = m_lfac.getLit(I);
      assert(ret && ret->isVar() && ret->isRef());
      m_bb.assume_ref(ref_cst_t::mk_gt_null(ret->getVar()));
    }
  }
}

bool CrabIntraBlockBuilder::isSpecialCrabIntrinsic(const Function &calleeF) const {
  if (!isCrabIntrinsic(calleeF)) {
    return false;
  }
  std::string name = getCrabIntrinsicName(calleeF);
  return (name == "is_unfreed_or_null" ||
	  name == "unfreed_or_null" ||
	  name == "add_tag" ||
	  name == "check_does_not_have_tag");
}
  
void CrabIntraBlockBuilder::doCrabSpecialIntrinsic(CallInst &I) {
  /*
    %b = is_unfreed_or_null(%ptr) --> b := CRAB_intrinsic(is_unfreed_or_null, rgn, ref)
    unfreed_or_null(%ptr)         --> CRAB_intrinsic(unfreed_or_null, rgn, ref)              
    add_tag(%ptr, tag)            --> CRAB_intrinsic(add_tag, rgn, ref, tag)
    check_does_not_have_tag(%ptr, tag)  --> b := CRAB_intrinsic(does_not_have_tag, rgn, ref, tag)
                                            bool_assert(b);
   */

  CallBase &CB(I);
  const Function *calleeF =
      dyn_cast<Function>(CB.getCalledOperand()->stripPointerCastsAndAliases());
  assert(calleeF);
  assert(isSpecialCrabIntrinsic(*calleeF));
  assert(m_params.trackMemory());
  
  std::string name = getCrabIntrinsicName(*calleeF);
  // We can strip pointer cast here but then the pointer cast
  // operation will be dead code. This is ok but we trade here a more
  // robust translation with bloating
  //Value *Ptr = CB.getArgOperand(0)->stripPointerCasts();
  Value *Ptr = CB.getArgOperand(0);
  if (name == "is_unfreed_or_null") {
    if (CB.arg_size() != 1) {
      CLAM_ERROR("unexpected number of parameters in special intrinsic " << I);
    }
    if (!I.getType()->isIntegerTy()) {
      CLAM_ERROR("unexpected non-integer output parameter in special intrinsic " << I);
    }
    if (!Ptr->getType()->isPointerTy()) {
      CLAM_ERROR("unexpected non-pointer input parameter in special intrinsic " << I);
    }
    crab_lit_ref_t refParamLit = m_lfac.getLit(*Ptr);
    crab_lit_ref_t outParamLit = m_lfac.getLit(I);

    if (!refParamLit || !refParamLit->isVar()) {
      CLAM_ERROR("translation of input argument in special intrinsic " << I);
    }
    if (!outParamLit || !outParamLit->isVar()) {
      CLAM_ERROR("translation of output argument in special intrinsic " << I);
    }
    Region rgn = getRegion(m_mem, m_func_regions, m_params, I, *Ptr);
    if (getSingletonValue(rgn, m_params.lower_singleton_aliases)) {
      // the region is actually a singleton so Ptr is translated as a
      // scalar variable. In that case, we don't add the intrinsic
      // because Ptr is not associated with a region.  Hopefully, this
      // shouldn't happen often since the front-end shouldn't add a
      // is_unfreed_or_null check for globals because globals are
      // initially allocated and they cannot be deallocated.
      m_bb.havoc(outParamLit->getVar(), valueToStr(I));
    } else {
      var_t rgnVar = m_lfac.mkRegionVar(rgn);
      std::vector<var_or_cst_t> inputs{rgnVar, refParamLit->getVar()};
      std::vector<var_t> outputs {outParamLit->getVar()};
      m_bb.intrinsic(name, outputs, inputs);
    }
  } else if (name == "unfreed_or_null") {
    if (CB.arg_size() != 1) {
      CLAM_ERROR("unexpected number of parameters in special intrinsic " << I);
    }
    if (!Ptr->getType()->isPointerTy()) {
      CLAM_ERROR("unexpected non-pointer parameter in special intrinsic " << I);
    }

    crab_lit_ref_t refParamLit = m_lfac.getLit(*Ptr);

    if (!refParamLit || !refParamLit->isVar()) {
      CLAM_ERROR("translation of input argument in special intrinsic " << I);
    }
    Region rgn = getRegion(m_mem, m_func_regions, m_params, I, *Ptr);
    if (!getSingletonValue(rgn, m_params.lower_singleton_aliases)) {    
      var_t rgnVar = m_lfac.mkRegionVar(rgn);
      std::vector<var_or_cst_t> inputs{rgnVar, refParamLit->getVar()};
      std::vector<var_t> outputs;
      m_bb.intrinsic(name, outputs, inputs);
    }
  } else if (name == "add_tag") {
    if (CB.arg_size() != 2) {
      CLAM_ERROR("unexpected number of parameters in special intrinsic " << I);
    }
    if (!Ptr->getType()->isPointerTy() ||
	!CB.getArgOperand(1)->getType()->isIntegerTy()) {
      CLAM_ERROR("unexpected parameters in special intrinsic " << I);
    }
    
    crab_lit_ref_t refParamLit = m_lfac.getLit(*Ptr);
    crab_lit_ref_t tagParamLit = m_lfac.getLit(*(CB.getArgOperand(1)));

    if (!refParamLit || !refParamLit->isVar()) {
      CLAM_ERROR("unexpected 1st input argument in special intrinsic " << I);
    }
    if (!tagParamLit || tagParamLit->isVar() || !tagParamLit->isInt()) {
      CLAM_ERROR("unexpected 2nd input argument in special intrinsic " << I);
    }

    Region rgn = getRegion(m_mem, m_func_regions, m_params, I, *Ptr);
    if (!getSingletonValue(rgn, m_params.lower_singleton_aliases)) {        
      var_t rgnVar = m_lfac.mkRegionVar(rgn);
      std::vector<var_or_cst_t> inputs{rgnVar, refParamLit->getVar(),
				       var_or_cst_t(m_lfac.getIntCst(tagParamLit),
						    crab::variable_type(INT_TYPE, 32))};
      std::vector<var_t> outputs;
      m_bb.intrinsic(name, outputs, inputs);
    }
  } else if (name == "check_does_not_have_tag") {
    if (CB.arg_size() != 2) {
      CLAM_ERROR("unexpected number of parameters in special intrinsic " << I);
    }
    if (!Ptr->getType()->isPointerTy() ||
	!CB.getArgOperand(1)->getType()->isIntegerTy()) {
      CLAM_ERROR("unexpected parameters in special intrinsic " << I);
    }
    crab_lit_ref_t ptrParamLit = m_lfac.getLit(*Ptr);
    crab_lit_ref_t tagParamLit = m_lfac.getLit(*(CB.getArgOperand(1)));

    if (!ptrParamLit || !ptrParamLit->isVar()) {
      CLAM_ERROR("unexpected 1st input argument in special intrinsic " << I);
    }
    if (!tagParamLit || tagParamLit->isVar() || !tagParamLit->isInt()) {
      CLAM_ERROR("unexpected 2nd input argument in special intrinsic " << I);
    }

    var_t outParam = m_lfac.mkBoolVar();    
    Region rgn = getRegion(m_mem, m_func_regions, m_params, I, *Ptr);
    if (getSingletonValue(rgn, m_params.lower_singleton_aliases)) {
      // Ptr's region is actually a singleton so that Ptr will be
      // translated as a Crab scalar variable. This means that we
      // cannot add the intrinsic because Ptr is not associated with a
      // region.  If you want to keep track of tags associated to
      // singleton global variables then do not run clam with option
      // -crab-singleton-aliases.
      m_bb.havoc(outParam, valueToStr(I));
    } else {
      var_t rgnVar = m_lfac.mkRegionVar(rgn);
      std::vector<var_or_cst_t> inputs{rgnVar, ptrParamLit->getVar(),
				       var_or_cst_t(m_lfac.getIntCst(tagParamLit),
						    crab::variable_type(INT_TYPE, 32))};
      std::vector<var_t> outputs{outParam};
      m_bb.intrinsic("does_not_have_tag", outputs, inputs);
    }
    m_bb.bool_assert(outParam, getDebugLoc(&I, m_assertion_id++));
  } else {
    CLAM_ERROR("unsupported intrinsic " << I);
  }
}
  
CfgBuilderImpl::CfgBuilderImpl(const Function &func,
                               CrabBuilderManagerImpl &man)
    : m_is_cfg_built(false),
      // HACK: it's safe to remove constness because we know that the
      // Builder never modifies the bitcode.
      m_func(const_cast<Function &>(func)),
      m_lfac(man.getCrabLitFactory()),
      m_assertion_id(man.m_assertion_id),
      m_as_man(man.getAllocSiteMan()),
      m_mem(man.getHeapAbstraction()), m_cfg(nullptr), m_id(0),
      m_dl(&(func.getParent()->getDataLayout())), m_tli(&(man.getTLIWrapper())),
      m_params(man.getCfgBuilderParams()), m_globals(man.m_globals),
      m_ret_insts(nullptr), m_man(man), m_propertyEmitters(m_man.getPropertyEmitters()) {
  m_cfg =
      std::make_unique<cfg_t>(makeCrabBasicBlockLabel(&m_func.getEntryBlock()));
  setExitBlock();
}
// === End must be located after CrabBuilderManagerImpl is defined  === //

CrabBuilderManager::CrabBuilderManager(CrabBuilderParams params,
                                       llvm::TargetLibraryInfoWrapperPass &tli,
                                       std::unique_ptr<HeapAbstraction> mem)
    : m_impl(std::make_unique<CrabBuilderManagerImpl>(params, tli,
                                                      std::move(mem),
						      std::move(CrabIREmitterVec()))) {
}

CrabBuilderManager::CrabBuilderManager(CrabBuilderParams params,
                                       llvm::TargetLibraryInfoWrapperPass &tli,
                                       std::unique_ptr<HeapAbstraction> mem,
				       CrabIREmitterVec &&propEmitters)
    : m_impl(std::make_unique<CrabBuilderManagerImpl>(params, tli,
                                                      std::move(mem),
						      std::move(propEmitters))) {
}

CrabBuilderManager::~CrabBuilderManager() {}

CfgBuilder &CrabBuilderManager::mkCfgBuilder(const Function &f) {
  return m_impl->mkCfgBuilder(f);
}

bool CrabBuilderManager::hasCfg(const Function &f) const {
  return m_impl->hasCfg(f);
}

cfg_t &CrabBuilderManager::getCfg(const Function &f) {
  return m_impl->getCfg(f);
}

const cfg_t &CrabBuilderManager::getCfg(const Function &f) const {
  return m_impl->getCfg(f);
}
  
CfgBuilder *CrabBuilderManager::getCfgBuilder(const Function &f) {
  return m_impl->getCfgBuilder(f);
}

const CfgBuilder *CrabBuilderManager::getCfgBuilder(const Function &f) const {
  return m_impl->getCfgBuilder(f);
}
  
variable_factory_t &CrabBuilderManager::getVarFactory() {
  return m_impl->getVarFactory();
}

const CrabBuilderParams &CrabBuilderManager::getCfgBuilderParams() const {
  return m_impl->getCfgBuilderParams();
}

const llvm::TargetLibraryInfo &
CrabBuilderManager::getTLI(const Function &F) const {
  return m_impl->getTLI(F);
}

llvm::TargetLibraryInfoWrapperPass &CrabBuilderManager::getTLIWrapper() const {
  return m_impl->getTLIWrapper();
}

HeapAbstraction &CrabBuilderManager::getHeapAbstraction() {
  return m_impl->getHeapAbstraction();
}

const HeapAbstraction &CrabBuilderManager::getHeapAbstraction() const {
  return m_impl->getHeapAbstraction();
}

} // end namespace clam<|MERGE_RESOLUTION|>--- conflicted
+++ resolved
@@ -1348,12 +1348,11 @@
     if (CastInst *CI = dyn_cast<CastInst>(Ptr)) {
       Ptr = CI->getOperand(0);
     }
-    if (CallInst *CI = dyn_cast<CallInst>(Ptr)) {
-      CallSite CS(CI);
-      Function *callee = CS.getCalledFunction();
+    if (CallBase *CB = dyn_cast<CallBase>(Ptr)) {
+      Function *callee = CB->getCalledFunction();
       if (callee &&
 	  callee->getName() == "__CRAB_intrinsic_is_unfreed_or_null") {
-	return CS.getArgument(0);
+	return CB->getArgOperand(0);
       }
     }
     return (Value*) nullptr;
@@ -1423,80 +1422,6 @@
   }
 
 
-<<<<<<< HEAD
-    auto extractPointerFromNullAssertion = [](Value *Cond) {
-      /* Search for this pattern:
-  	   %f = icmp gt %ptr NULL
-           %x = zext i1 %f to i32
-           clam_assert(%x)
-      */
-      Value *Ptr = Cond;
-      if (CastInst *CI = dyn_cast<CastInst>(Ptr)) {
-        Ptr = CI->getOperand(0);
-      }
-      if (ICmpInst *CmpI = dyn_cast<ICmpInst>(Ptr)) {
-        if (isa<ConstantPointerNull>(CmpI->getOperand(1))) {
-          Ptr = CmpI->getOperand(0);
-        } else {
-          Ptr = CmpI->getOperand(1);
-        }
-      } else {
-        CLAM_ERROR("Cannot extract pointer operand from " << *Ptr);
-      }
-      return Ptr;
-    };
-					   
-    auto extractPointerFromDanglingAssertion = [](Value *Cond) {
-      /* Search for this pattern:
-  	   %f = __CRAB_intrinsic_is_unfreed_or_null(%ptr)
-           %x = zext i1 %f to i32
-           clam_assert(%x)
-      */
-      Value *Ptr = Cond;
-      if (CastInst *CI = dyn_cast<CastInst>(Ptr)) {
-        Ptr = CI->getOperand(0);
-      }
-      if (CallInst *CI = dyn_cast<CallInst>(Ptr)) {
-	CallBase &CB = *CI;
-	Function *callee = CB.getCalledFunction();
-	if (callee &&
-	    callee->getName() == "__CRAB_intrinsic_is_unfreed_or_null") {
-	  return CB.getArgOperand(0);
-	}
-      }
-      return (Value*) nullptr;
-    };
-					   
-    
-    Value *Ptr = nullptr;
-    std::string assertKind = getAssertKindFromMetadata(I.getMetadata("clam-assertion"));  
-    if (startsWith(assertKind, "nullity")) {
-      Ptr = extractPointerFromNullAssertion(cond);
-    } else if (startsWith(assertKind, "not_dangling")) {
-      Ptr = extractPointerFromDanglingAssertion(cond);
-    } else {
-      CLAM_WARNING("Unsupported assertion " << I);
-    }
-    
-    /// FIXME: It will leave dead code (the call to
-    /// __CRAB_intrinsic_is_unfreed_or_null or the comparison
-    /// instruction)
-    
-    if (Ptr) {
-      if (m_params.check_only_typed_regions &&
-	  getRegion(m_mem, m_func_regions, m_params, I, *Ptr)
-	  .getRegionInfo()
-	  .isUntyped()) {
-	return;
-      }
-      if (m_params.check_only_noncyclic_regions &&
-	  getRegion(m_mem, m_func_regions, m_params, I, *Ptr)
-	  .getRegionInfo()
-	  .isCyclic()) {
-	return;
-      }
-    }
-=======
   // -- Deprecated: skip adding the assertion if the corresponding
   // -- region is untyped or cyclic. It only considers assertions
   // -- added by the LLVM instrumentations for nullity and use after
@@ -1504,7 +1429,6 @@
   if (isAssertFn(*callee) &&
       skipAssertionIfUntypedOrCyclic(I, cond, m_mem, m_func_regions, m_params)) {
     return;
->>>>>>> 32c34100
   }
     
   if (ConstantInt *CI = dyn_cast<ConstantInt>(cond)) {
@@ -2065,14 +1989,9 @@
 }
 
 /* malloc-like functions */
-<<<<<<< HEAD
 void CrabIntraBlockBuilder::doAllocFn(CallInst &I) {
-  auto addMakeRefFromVal = [&I,this](crab_lit_ref_t retRef, Region rgn, const Value &size) {
-=======
-void CrabIntraBlockBuilder::doAllocFn(Instruction &I) {
   auto addMakeRefFromVal = [this, &I]
     (crab_lit_ref_t retRef, Region rgn, const Value &size) {
->>>>>>> 32c34100
        crab_lit_ref_t litS = m_lfac.getLit(size);
        if (litS->isInt()) {
 	 var_or_cst_t size = (litS->isVar() ?
@@ -2178,16 +2097,10 @@
     CallBase &CB = I;
     crab_lit_ref_t Ptr = m_lfac.getLit(*(CB.getArgOperand(0)));
     if (Ptr->isVar() && Ptr->isRef()) {
-<<<<<<< HEAD
-      Region RgnPtr =
-          getRegion(m_mem, m_func_regions, m_params, I, *(CB.getArgOperand(0)));
-      m_bb.remove_ref(m_lfac.mkRegionVar(RgnPtr), Ptr->getVar());
-=======
-      Region RgnPtr = getRegion(m_mem, m_func_regions, m_params, I, *(CS.getArgument(0)));
+      Region RgnPtr = getRegion(m_mem, m_func_regions, m_params, I, *(CB.getArgOperand(0)));
       insertCrabIRWithEmitter::
 	remove_ref(I, m_propertyEmitters, m_bb, *m_tli,
 		   m_lfac.mkRegionVar(RgnPtr), Ptr->getVar());
->>>>>>> 32c34100
     }
   }
 }
@@ -2217,7 +2130,7 @@
       }
     };
     auto translatePtr = [this, &I](Value &ptr) -> std::pair<var_t, var_t> {
-      assert(ptr->getType()->isPointerType());
+      assert(ptr.getType()->isPointerTy());
       var_t rgnVar = m_lfac.mkRegionVar(getRegion(m_mem, m_func_regions, m_params, I, ptr));
       var_t refVar = m_lfac.getLit(ptr)->getVar();
       return {refVar, rgnVar};
