--- conflicted
+++ resolved
@@ -2425,1400 +2425,6 @@
   m_bb.unreachable();
 }
 
-<<<<<<< HEAD
-    if (isTracked(v, lfac.get_cfg_builder_params())) {
-      if (isa<ConstantExpr>(v)) {
-	CLAM_WARNING("Clam cfg builder created a fresh variable from constant expr");
-	llvm::Optional<var_t> fresh_v = lfac.mkVar(v);
-	if (fresh_v.hasValue()) {
-	  return fresh_v.getValue();
-	}
-      }
-      // we should not reach this point since v is tracked.
-      CLAM_ERROR("cannot normalize function parameter or return value");
-      // clang complains otherwise
-      abort();
-    }
-  }
-  
-  //! Translate PHI nodes
-  struct CrabPhiVisitor : public InstVisitor<CrabPhiVisitor> {
-    
-    crabLitFactory &m_lfac;
-    HeapAbstraction& m_mem;
-    // block where assignment will be inserted
-    basic_block_t& m_bb; 
-    // incoming block of the PHI instruction
-    const BasicBlock& m_inc_BB; 
-
-    CrabPhiVisitor(crabLitFactory &lfac,
-		    HeapAbstraction& mem,
-		    basic_block_t& bb, 
-                    const BasicBlock& inc_BB): 
-      m_lfac(lfac), m_mem(mem), m_bb(bb), m_inc_BB(inc_BB) {}
-    
-    void visitBasicBlock(BasicBlock &BB) {
-      auto curr = BB.begin();
-      if (!isa<PHINode>(curr)) return;
-
-      DenseMap<const Value*, var_t> old_val_map;
-
-      // --- All the phi-nodes must be evaluated atomically. This
-      //     means that if one phi node v1 has as incoming value
-      //     another phi node v2 in the same block then it should take
-      //     the v2's old value (i.e., before v2's evaluation).
-
-      for (; PHINode *phi = dyn_cast<PHINode>(curr); ++curr) {        
-        const Value &v = *phi->getIncomingValueForBlock(&m_inc_BB);
-        if (!isTracked(v, m_lfac.get_cfg_builder_params())) continue;
-        const PHINode* phi_v = dyn_cast<PHINode>(&v);
-        if (phi_v && (phi_v->getParent() == &BB)) {
-	  // -- save the old version of the variable that maps to the
-	  //    phi node v
-	  auto it = old_val_map.find(&v);
-	  if (it == old_val_map.end()) {
-	    if (crab_lit_ref_t phi_val_ref = m_lfac.getLit(v)) {
-	      if (phi_val_ref->isBool()) {
-		var_t lhs = m_lfac.mkBoolVar();
-		if (phi_val_ref->isVar()) {
-		  m_bb.bool_assign(lhs, phi_val_ref->getVar());
-		} else {
-		  m_bb.bool_assign(lhs, m_lfac.isBoolTrue(phi_val_ref) ?
-				   lin_cst_t::get_true() : lin_cst_t::get_false());		
-		}		
-	    	old_val_map.insert(std::make_pair(&v, lhs));
-	      } else if (phi_val_ref->isInt()) {
-		var_t lhs = m_lfac.mkIntVar(phi_v->getType()->getIntegerBitWidth());
-		m_bb.assign(lhs, m_lfac.getExp(phi_val_ref));
-	    	old_val_map.insert(std::make_pair(&v, lhs));		
-	      } else if (phi_val_ref->isPtr()) {
-		var_t lhs = m_lfac.mkPtrVar();
-		if (phi_val_ref->isVar()) {
-		  m_bb.ptr_assign(lhs, phi_val_ref->getVar(), number_t(0));		  	
-		} else {
-		  m_bb.ptr_null(lhs);
-		}
-	    	old_val_map.insert(std::make_pair(&v, lhs));		
-	      }
-	    } else {
-	      CLAM_ERROR("unexpected PHI node");
-	    }
-	  }
-	}
-      }
-      
-      curr = BB.begin();
-      for (; isa<PHINode>(curr); ++curr) {
-        PHINode &phi = *cast<PHINode>(curr);
-        if (!isTracked(phi, m_lfac.get_cfg_builder_params())) continue;	
-        const Value &v = *phi.getIncomingValueForBlock(&m_inc_BB);
-
-	crab_lit_ref_t lhs_ref = m_lfac.getLit(phi);
-	if (!lhs_ref || !lhs_ref->isVar()) {
-	  CLAM_ERROR("unexpected PHI instruction");
-	} 
-	var_t lhs = lhs_ref->getVar();
-        auto it = old_val_map.find(&v);
-        if (it != old_val_map.end()) {
-	  // -- use old version if exists
-	  if (isBool(phi)) {
-	    m_bb.bool_assign(lhs, it->second);
-	  } else if (phi.getType()->isIntegerTy()) {
-	    m_bb.assign(lhs, it->second);
-	  } else if (isPointer(phi, m_lfac.get_cfg_builder_params())){
-	    m_bb.ptr_assign(lhs, it->second, number_t(0));
-	  }
-        } else {
-	  if (crab_lit_ref_t phi_val_ref = m_lfac.getLit(v)) {
-	    if (phi_val_ref->isBool()) {
-	      if (phi_val_ref->isVar()) {
-		m_bb.bool_assign(lhs, phi_val_ref->getVar());
-	      } else {
-		m_bb.bool_assign(lhs, m_lfac.isBoolTrue(phi_val_ref) ?
-				 lin_cst_t::get_true() : lin_cst_t::get_false());		
-	      }
-	    } else if (phi_val_ref->isInt()) {
-	      m_bb.assign(lhs, m_lfac.getExp(phi_val_ref));
-	    } else if (phi_val_ref->isPtr()) {
-	      if (phi_val_ref->isVar()) {
-		m_bb.ptr_assign(lhs, phi_val_ref->getVar(), number_t(0));		  	
-	      } else {
-		m_bb.ptr_null(lhs);
-	      }
-	    } else { /* unreachable*/ }
-	  } else {
-	    // we can be here if the incoming value is a bignum and we
-	    // don't allow bignums.
-	    m_bb.havoc(lhs);
-	  }
-	}
-      }
-    }
-  };
-			     
-  //! Translate the rest of instructions
-  class CrabInstVisitor : public InstVisitor<CrabInstVisitor> {
-
-    crabLitFactory& m_lfac;
-    HeapAbstraction& m_mem;
-    const DataLayout* m_dl;
-    const TargetLibraryInfo* m_tli;
-    basic_block_t& m_bb;
-    unsigned int m_object_id;
-    bool m_has_seahorn_fail;
-    // reverse **partial** map from Crab statements to LLVM instructions
-    DenseMap<const statement_t*,const Instruction*> &m_rev_map;
-    // to initialize arrays 
-    std::set<mem_region_t> &m_init_regions;
-    const CrabBuilderParams &m_params;
-        
-    unsigned fieldOffset(const StructType *t, unsigned field) const {
-      return m_dl->getStructLayout(const_cast<StructType*>(t))->
-          getElementOffset(field);
-    }
-
-    uint64_t storageSize(const Type *t) const {
-      return clam::storageSize(t, *m_dl);
-    }
-
-    /* 
-     *  Special function to return an unconstrained array index
-     *  variable. This is used when we cannot statically know the integeroffset
-     *  of a pointer with respect to its memory object.
-     */
-    var_t get_unconstrained_array_index_variable(llvm_variable_factory &vfac) {
-      // use static to return always the same variable to save id's
-      /*static*/
-      var_t v(vfac.get(), crab::INT_TYPE, 32);
-      // XXX: we dont' need to havoc'ed since this variable is never constrained.
-      //m_bb.havoc(v);
-      return v;
-    }
-
-    /* 
-     *  Insert key-value in the reverse map but only if no CFG
-     *  simplifications enabled 
-     */
-    void insert_rev_map(const statement_t* s, Instruction& inst) {
-      if (!m_params.simplify) {
-	m_rev_map.insert({s, &inst});
-      }
-    }
-        
-    // Return true if all uses of V are non-trackable memory accesses.
-    // Useful to avoid translating bitcode that won't have any effect
-    // anyway.
-    bool AllUsesAreNonTrackMem(Value* V) const {
-      // XXX: not sure if we should strip pointers here
-      V = V->stripPointerCasts();
-      for (auto &U: V->uses()) {
-        if (StoreInst *SI = dyn_cast<StoreInst>(U.getUser())) {
-	  if (Instruction *I = dyn_cast<Instruction>(V))  {
-	    Function& parent = *(I->getParent()->getParent());	    
-	    if (get_region(m_mem,parent,SI->getPointerOperand()).isUnknown() &&
-		(!SI->getValueOperand()->getType()->isPointerTy() ||
-		 get_region(m_mem,parent,SI->getValueOperand()).isUnknown()))
-	      continue;
-	  }
-	  return false;
-        }
-        else if (LoadInst *LI = dyn_cast<LoadInst>(U.getUser())) {
-	  if (Instruction *I = dyn_cast<Instruction>(V))  {
-	    Function& parent = *(I->getParent()->getParent());	    
-	    if (get_region(m_mem,parent,LI->getPointerOperand()).isUnknown() &&
-		(!I->getType()->isPointerTy() ||
-		 get_region(m_mem, parent, LI).isUnknown()))
-	      continue;
-	  }
-	  return false;
-        }
-        else if (CallInst *CI = dyn_cast<CallInst>(U.getUser())) { 
-          CallSite CS(CI);
-          Function* callee = CS.getCalledFunction();
-          if (callee && (callee->getName().startswith("llvm.dbg") || 
-                         callee->getName().startswith("shadow.mem")))
-            continue;
-          else // conservatively return false
-            return false; 
-        }
-        else
-          return false;
-      }
-      return true;
-    }
-    
-    void doBinOp(unsigned op, var_t lhs, lin_exp_t op1, lin_exp_t op2) {
-      switch(op) {
-      case BinaryOperator::Add:
-	if (op1.get_variable() && op2.get_variable())	  
-	  m_bb.add(lhs, (*op1.get_variable()), (*op2.get_variable()));
-	else if (op1.get_variable() && op2.is_constant())
-	  m_bb.add(lhs, (*op1.get_variable()), op2.constant());	    
-	return;
-      case BinaryOperator::Sub:
-	if (op1.get_variable() && op2.get_variable())	  	  
-	  m_bb.sub(lhs, (*op1.get_variable()), (*op2.get_variable()));
-	else if (op1.get_variable() && op2.is_constant())
-	  m_bb.sub(lhs, (*op1.get_variable()), op2.constant());	    
-	return;
-      case BinaryOperator::Mul:
-	if (op1.get_variable() && op2.get_variable())	  	  
-	  m_bb.mul(lhs, (*op1.get_variable()), (*op2.get_variable()));
-	else if (op1.get_variable() && op2.is_constant())
-	  m_bb.mul(lhs, (*op1.get_variable()), op2.constant());	    
-	return;	  
-      case BinaryOperator::SDiv:
-	if (op1.get_variable() && op2.get_variable())	  	  
-	  m_bb.div(lhs, (*op1.get_variable()), (*op2.get_variable()));
-	else if (op1.get_variable() && op2.is_constant())
-	  m_bb.div(lhs, (*op1.get_variable()), op2.constant());	    
-	return;	  
-      case BinaryOperator::UDiv:
-	if (op1.get_variable() && op2.get_variable())	  	  
-	  m_bb.udiv(lhs, (*op1.get_variable()), (*op2.get_variable()));
-	else if (op1.get_variable() && op2.is_constant())
-	  m_bb.udiv(lhs, (*op1.get_variable()), op2.constant());	    
-	return;	  
-      case BinaryOperator::SRem:
-	if (op1.get_variable() && op2.get_variable())	  	  
-	    m_bb.rem(lhs, (*op1.get_variable()), (*op2.get_variable()));
-	else if (op1.get_variable() && op2.is_constant())
-	  m_bb.rem(lhs, (*op1.get_variable()), op2.constant());	    
-	return;	  
-      case BinaryOperator::URem:
-	if (op1.get_variable() && op2.get_variable())	  	  
-	  m_bb.urem(lhs, (*op1.get_variable()), (*op2.get_variable()));
-	else if (op1.get_variable() && op2.is_constant())
-	  m_bb.urem(lhs, (*op1.get_variable()), op2.constant());	    
-	return;	  
-      case BinaryOperator::And:
-	if (op1.get_variable() && op2.get_variable())	  	  
-	  m_bb.bitwise_and(lhs, (*op1.get_variable()), (*op2.get_variable()));
-	else if (op1.get_variable() && op2.is_constant())
-	  m_bb.bitwise_and(lhs, (*op1.get_variable()), op2.constant());	    
-	return;	  
-      case BinaryOperator::Or:
-	if (op1.get_variable() && op2.get_variable())	  	  
-	  m_bb.bitwise_or(lhs, (*op1.get_variable()), (*op2.get_variable()));
-	else if (op1.get_variable() && op2.is_constant())
-	    m_bb.bitwise_or(lhs, (*op1.get_variable()), op2.constant());	    
-	return;	  
-      case BinaryOperator::Xor:
-	if (op1.get_variable() && op2.get_variable())	  	  
-	  m_bb.bitwise_xor(lhs, (*op1.get_variable()), (*op2.get_variable()));
-	else if (op1.get_variable() && op2.is_constant())
-	  m_bb.bitwise_xor(lhs, (*op1.get_variable()), op2.constant());	    
-	return;
-      case BinaryOperator::Shl:
-	if (op1.get_variable() && op2.get_variable())	  	  
-	  m_bb.shl(lhs, (*op1.get_variable()), (*op2.get_variable()));
-	else if (op1.get_variable() && op2.is_constant())
-	  m_bb.shl(lhs, (*op1.get_variable()), op2.constant());	    
-	return;	  
-      case BinaryOperator::AShr:
-	if (op1.get_variable() && op2.get_variable())	  	  
-	  m_bb.ashr(lhs, (*op1.get_variable()), (*op2.get_variable()));
-	else if (op1.get_variable() && op2.is_constant())
-	  m_bb.ashr(lhs, (*op1.get_variable()), op2.constant());	    
-	return;	  
-      case BinaryOperator::LShr:
-	if (op1.get_variable() && op2.get_variable())	  	  
-	  m_bb.lshr(lhs, (*op1.get_variable()), (*op2.get_variable()));
-	else if (op1.get_variable() && op2.is_constant())
-	  m_bb.lshr(lhs, (*op1.get_variable()), op2.constant());	    
-	return;	  
-      default:;;
-      }
-      CLAM_ERROR("unexpected problem with binary operator");
-    }
-
-    
-    void doArithmetic(crab_lit_ref_t ref, BinaryOperator &i) {
-      if (!ref || !ref->isVar() || !(ref->isInt())) {
-	CLAM_ERROR("lhs of arithmetic operation must be an integer");
-      }
-      var_t lhs = ref->getVar();
-
-      const Value& v1 = *i.getOperand(0);
-      const Value& v2 = *i.getOperand(1);
-      
-      crab_lit_ref_t ref1 = m_lfac.getLit(v1);
-      if (!ref1 || !(ref1->isInt())) {
-	havoc(lhs, m_bb, m_params.include_useless_havoc);
-	return;
-      }
-
-      crab_lit_ref_t ref2 = m_lfac.getLit(v2);
-      if (!ref2 || !(ref2->isInt())) {
-	havoc(lhs, m_bb, m_params.include_useless_havoc);
-	return;
-      }
-      
-      lin_exp_t op1 = m_lfac.getExp(ref1);
-      lin_exp_t op2 = m_lfac.getExp(ref2);
-
-      if (op1.is_constant() && op2.is_constant()) {
-	number_t n1 = op1.constant();
-	number_t n2 = op2.constant();
-	switch(i.getOpcode()) {
-	case BinaryOperator::Add: //m_bb.assign(lhs, n1+n2); break;
-	case BinaryOperator::Sub: //m_bb.assign(lhs, n1-n2); break;	
-	case BinaryOperator::Mul: //m_bb.assign(lhs, n1*n2); break;
-	case BinaryOperator::SDiv:
-	case BinaryOperator::UDiv:
-	case BinaryOperator::SRem:
-	case BinaryOperator::URem:	  
-	case BinaryOperator::Shl:
-	case BinaryOperator::AShr:	  
-	case BinaryOperator::LShr: {		 
-	  var_t t1 = m_lfac.mkIntVar(i.getType()->getIntegerBitWidth());
-	  var_t t2 = m_lfac.mkIntVar(i.getType()->getIntegerBitWidth());	  
-	  m_bb.assign(t1, n1);
-	  m_bb.assign(t2, n2);
-	  doBinOp(i.getOpcode(), lhs, t1, t2);
-	}
-	  break;	  
-	default:
-	  // this should not happen
-	  CLAM_ERROR("unexpected instruction");	  
-	}
-	return;
-      }
-	
-      switch(i.getOpcode()) {
-      case BinaryOperator::Add:
-      case BinaryOperator::Sub:
-      case BinaryOperator::Mul:
-      case BinaryOperator::SDiv:
-      case BinaryOperator::UDiv:
-      case BinaryOperator::SRem:
-      case BinaryOperator::URem:
-      case BinaryOperator::Shl:
-      case BinaryOperator::AShr:
-      case BinaryOperator::LShr:		
-	if (op1.is_constant()) { 
-	  // Crab cfg does not support arithmetic operations between a
-	  // constant and variable.
-	  var_t t = m_lfac.mkIntVar(i.getType()->getIntegerBitWidth());	  
-	  m_bb.assign(t, op1.constant());
-	  doBinOp(i.getOpcode(), lhs, t, op2);
-	} else {
-	  doBinOp(i.getOpcode(), lhs, op1, op2);	  
-	}
-	break;
-      default:
-	// this should not happen
-	CLAM_ERROR("unexpected instruction");
-      }
-    }
-    
-    var_t doBoolLogicOp(Instruction::BinaryOps op,
-			/* ref can be null */
-			crab_lit_ref_t ref, const Value& v1, const Value& v2) {
-      
-      if (ref && !(ref->isBool())) {
-	CLAM_ERROR("lhs of arithmetic operation must be an Boolean");
-      }
-      
-      var_t lhs = (ref ? ref->getVar() : m_lfac.mkBoolVar());
-      
-      crab_lit_ref_t b1 = m_lfac.getLit(v1);
-      if (!b1 || !(b1->isBool())) {
-	havoc(lhs, m_bb, m_params.include_useless_havoc);
-	return lhs;
-      }
-
-      crab_lit_ref_t b2 = m_lfac.getLit(v2);
-      if (!b2 || !(b2->isBool())) {
-	havoc(lhs, m_bb, m_params.include_useless_havoc);
-	return lhs;
-      }
-           
-      switch(op) {
-      case BinaryOperator::And:
-	if (b1->isVar() && b2->isVar()) {
-	  m_bb.bool_and(lhs, b1->getVar(), b2->getVar());
-	} else if (!b1->isVar() && !b2->isVar()) {	
-	  m_bb.bool_assign(lhs, m_lfac.isBoolTrue(b1) && m_lfac.isBoolTrue(b2)?
-			    lin_cst_t::get_true() : lin_cst_t::get_false());
-	} else if (m_lfac.isBoolFalse(b1) || m_lfac.isBoolFalse(b2)) {
-	  m_bb.bool_assign(lhs, lin_cst_t::get_false());
-	} else if (m_lfac.isBoolTrue(b1)) {
-	  m_bb.bool_assign(lhs, b2->getVar());
-	} else if (m_lfac.isBoolTrue(b2)) {
-	  m_bb.bool_assign(lhs, b1->getVar());
-	} else {
-	  CLAM_ERROR("unexpected uncovered case in doBoolLogicOp And");
-	}
-	break;
-      case BinaryOperator::Or:
-	if (b1->isVar() && b2->isVar()) {
-	  m_bb.bool_or(lhs, b1->getVar(), b2->getVar());
-	} else if (!b1->isVar() && !b2->isVar()) {	 
-	  m_bb.bool_assign(lhs,  m_lfac.isBoolTrue(b1) || m_lfac.isBoolTrue(b2)?
-			    lin_cst_t::get_true(): lin_cst_t::get_false());
-	} else if (m_lfac.isBoolTrue(b1) || m_lfac.isBoolTrue(b2)){
-	  m_bb.bool_assign(lhs, lin_cst_t::get_true());
-	} else if (m_lfac.isBoolFalse(b1)) {
-	  m_bb.bool_assign(lhs, b2->getVar());
-	} else if (m_lfac.isBoolFalse(b2)) {
-	  m_bb.bool_assign(lhs, b1->getVar());
-	} else {
-	  CLAM_ERROR("unexpected uncovered case in doBoolLogicOp Or");
-	}
-	break;
-      case BinaryOperator::Xor:
-	if (b1->isVar() && b2->isVar()){
-	  m_bb.bool_xor(lhs, b1->getVar(), b2->getVar());
-	} else if (!b1->isVar() && !b2->isVar()) {	 
-	  m_bb.bool_assign(lhs,(((m_lfac.isBoolTrue(b1)  && m_lfac.isBoolFalse(b2)) ||
-				  (m_lfac.isBoolFalse(b1) && m_lfac.isBoolTrue(b2))) ?
-				  lin_cst_t::get_true(): lin_cst_t::get_false()));
-	} else if (m_lfac.isBoolTrue(b1)){
-	  m_bb.bool_assign(lhs, b2->getVar(), true /*negate rhs*/);
-	} else if (m_lfac.isBoolFalse(b1)){
-	  m_bb.bool_assign(lhs, b2->getVar());
-	} else if (m_lfac.isBoolTrue(b2)) {
-	  m_bb.bool_assign(lhs, b1->getVar(), true /*negate rhs*/);
-	} else if (m_lfac.isBoolFalse(b2)) {
-	  m_bb.bool_assign(lhs, b1->getVar());	    
-	} else {
-	  CLAM_ERROR("unexpected uncovered case in doBoolLogicOp Xor");
-	}
-	break;
-      default:
-	CLAM_WARNING("translation skipped bool logic operation at line " << __LINE__);
-	havoc(lhs, m_bb, m_params.include_useless_havoc);
-      }
-      return lhs;
-    }
-
-    void doIntLogicOp(crab_lit_ref_t ref, BinaryOperator &i) {
-      assert(ref && ref->isVar());
-
-      if (!(ref->isInt())) {
-	CLAM_ERROR("lhs of bitwise operation must be an integer");
-      }
-      var_t lhs = ref->getVar();
-
-      const Value& v1 = *i.getOperand(0);
-      const Value& v2 = *i.getOperand(1);
-
-      crab_lit_ref_t ref1 = m_lfac.getLit(v1);
-      if (!ref1 || !(ref1->isInt())) {
-	havoc(lhs, m_bb, m_params.include_useless_havoc);
-	return;
-      }
-
-      crab_lit_ref_t ref2 = m_lfac.getLit(v2);
-      if (!ref2 || !(ref2->isInt())) {
-	havoc(lhs, m_bb, m_params.include_useless_havoc);
-	return;
-      }
-      
-      lin_exp_t op1 = m_lfac.getExp(ref1);
-      lin_exp_t op2 = m_lfac.getExp(ref2);
-
-      switch(i.getOpcode()) {
-        case BinaryOperator::And:
-        case BinaryOperator::Or:
-        case BinaryOperator::Xor:
-	  doBinOp(BinaryOperator::And, lhs, op1, op2);
-	  break;
-        default:
-	  CLAM_WARNING("translation skipped " << i << " at line " << __LINE__);
-          havoc(lhs, m_bb, m_params.include_useless_havoc);
-      }
-    }
-
-    void doAllocFn(Instruction &I) {
-
-      if (!I.getType()->isVoidTy()) {
-	crab_lit_ref_t ref = m_lfac.getLit(I);
-	assert(ref->isVar());
-	if (isPointer(I, m_params)) {
-	  m_bb.ptr_new_object(ref->getVar(), m_object_id++);
-	} else if (isTracked(I, m_params)) {
-	  // -- havoc return value	  
-	  havoc(ref->getVar(), m_bb, m_params.include_useless_havoc);
-	}
-      }
-
-      /**
-       * TODO: add an array_init statement for the allocation function.
-       * This would be unsound in general so we need to be careful.
-       **/
-      
-      // if (m_params.enabled_aggressive_array_initialization()) {
-      //   mem_region_t r = GET_REGION(I,&I);
-      //   bool isMainCaller = I.getParent()->getParent()->getName().equals("main");
-      //   if (isMainCaller && !r.isUnknown()) {
-      //      
-      //      // We need to figure out:
-      //      // - the number of elements and the size of each element
-      //      // - Otherwise, we create a fresh (unbounded) variable and use it
-      //      //   for the upper bound.
-      //   }
-      // }
-    }
-
-    void doMemIntrinsic(MemIntrinsic& I) {
-
-      if (m_lfac.get_track() == NUM) {
-	return;
-      } else if (m_lfac.get_track() == PTR) {
-	// XXX: memory intrinsics are currently only translated for ARR
-	CLAM_WARNING("Skipped memory intrinsics " << I);
-	return;
-      }
-
-      Function& parent = *(I.getParent()->getParent());      
-      if (MemCpyInst *MCI = dyn_cast<MemCpyInst>(&I)) {
-	Value* src = MCI->getSource();
-	Value* dst = MCI->getDest();
-	mem_region_t src_reg = get_region(m_mem, parent, src);
-	mem_region_t dst_reg = get_region(m_mem, parent, dst); 
-	if (dst_reg.isUnknown() || src_reg.isUnknown()) return;
-	m_bb.havoc(m_lfac.mkArrayVar(dst_reg));
-	if (dst_reg.get_type() == src_reg.get_type()) {
-	  m_bb.array_assign(m_lfac.mkArrayVar(dst_reg), m_lfac.mkArrayVar(src_reg));
-	}
-      } else if (MemSetInst *MSI = dyn_cast<MemSetInst>(&I)) {
-	if (m_params.enabled_aggressive_array_initialization() &&
-	    isInteger(*(MSI->getValue()))) {
-	  Value* dst = MSI->getDest();
-	  mem_region_t r = get_region(m_mem, parent, dst);
-	  if (r.isUnknown()) return;
-
-	  crab_lit_ref_t len_ref = m_lfac.getLit(*(MSI->getLength()));
-	  crab_lit_ref_t val_ref = m_lfac.getLit(*(MSI->getValue()));
-	  if (!len_ref || !val_ref) return;
-	  
-	  if (len_ref->isInt()) {
-	    lin_exp_t lb_idx(number_t(0));
-	    lin_exp_t ub_idx(m_lfac.getExp(len_ref) -1);
-	    var_t arr_var = m_lfac.mkArrayVar(r);
-	    uint64_t elem_size = MSI->getAlignment(); /*double check this*/
-	    if (val_ref->isInt()) {
-	      if (m_init_regions.insert(r).second) {
-		if (val_ref->isVar()) {
-		  m_bb.array_init(arr_var, lb_idx, ub_idx, val_ref->getVar(), elem_size);
-		} else {
-		  m_bb.array_init(arr_var, lb_idx, ub_idx,
-				  m_lfac.getIntCst(val_ref), elem_size);
-		}
-	      }
-	    } else if (val_ref->isBool()) {
-	      if (m_init_regions.insert(r).second) {	      
-		if (val_ref->isVar()) {
-		  m_bb.array_init(arr_var, lb_idx, ub_idx, val_ref->getVar(), elem_size);
-		} else {
-		  m_bb.array_init(arr_var, lb_idx, ub_idx,
-				  m_lfac.isBoolTrue(val_ref) ? number_t(1): number_t(0),
-				  elem_size);
-		}
-	      }
-	    } else if (val_ref->isPtr()) {
-	      /** This should not happen since we ignore array of pointers **/
-	      m_bb.havoc(arr_var);	      
-	    }
-	  }
-	} else {
-	  if (!isInteger(*(MSI->getValue()))) {
-	    CLAM_WARNING("Skipped memset instruction of non-integer type.");
-	  } else {
-	    CLAM_WARNING("Skipped memset instruction of integer type. " <<
-			     "You can enable --crab-unsound-array-init on your own risk.");
-	  }
-	}
-      } else if (isa<MemMoveInst>(&I)) {
-	CLAM_WARNING("Skipped memmove instruction");
-      }
-    }
-
-    /* verifier.zero_initializer(v) or verifier.int_initializer(v,k) */    
-    void doInitializer(CallInst &I) {
-      CallSite CS(&I);
-      // v is either a global variable or a gep instruction that
-      // indexes an address inside the global variable.
-      Value *v = CS.getArgument(0);
-      Type* ty = cast<PointerType>(v->getType())->getElementType();
-      Function& parent = *(I.getParent()->getParent());
-      
-      auto r = get_region(m_mem, parent, v);
-      if (!r.isUnknown()) {
-	crab_lit_ref_t ref = nullptr;
-	if (CS.arg_size() == 2) {
-	  ref= m_lfac.getLit(*(CS.getArgument(1)));
-	  if (!ref) { // this can happen if k is bignum and bignums are not allowed
-	    return;
-	  }
-	}
-	if (isGlobalSingleton(r, m_params.lower_singleton_aliases)) {
-	  // Promote the global to an integer/boolean scalar
-	  var_t s = m_lfac.mkArraySingletonVar(r);
-	  if (isInteger(ty)) {
-	    number_t init_val = ((CS.arg_size() == 2) && !ref->isVar() ?
-				 m_lfac.getIntCst(ref) : number_t(0));
-	    m_bb.assign(s, init_val);
-	  } else if (isBool(ty)) {
-	    lin_cst_t init_val = ((CS.arg_size() == 2) &&
-				  !ref->isVar() && m_lfac.isBoolTrue(ref) ?
-				  lin_cst_t::get_true() : lin_cst_t::get_false());
-	    m_bb.bool_assign(s, init_val);
-	  } else { /* unreachable*/ }
-	} else {
-	  number_t init_val(0);
-	  lin_exp_t lb_idx(number_t(0));
-	  lin_exp_t ub_idx(number_t(0));
-	  uint64_t elem_size = storageSize(ty);
-	  var_t a = m_lfac.mkArrayVar(r);
-
-	  /* verifier.int_initializer(v,k) */
-	  if (CS.arg_size() == 2) { 
-	    if (ref->isInt()) {
-	      init_val = m_lfac.getIntCst(ref);
-	    } else if (ref->isBool()) {
-	      if (m_lfac.isBoolTrue(ref)) init_val = number_t(1);
-	    } else {
-	      // unreachable
-	      CLAM_ERROR("second argument of verifier.int_initializer must be int or bool");
-	    }
-	  }
-
-	  /* verifier.zero_initializer(v) */
-	  if (isInteger(ty) || isBool(ty)) {
-	    if (m_init_regions.insert(r).second) {	      	    
-	      IntegerType* int_ty = cast<IntegerType>(ty);
-	      ub_idx = (isBool(ty) ? 0 : z_number((int_ty->getBitWidth() / 8) -1));
-	      m_bb.array_init(a, lb_idx, ub_idx, init_val, elem_size);
-	    }
-	  } else if (isIntArray(*ty) || isBoolArray(*ty)) {
-	    if (cast<ArrayType>(ty)->getNumElements() == 0) {
-	      // TODO: zero-length array are possible inside structs We
-	      // can simply make ub_idx > 0.  However, DSA is very
-	      // likely that it will collapse anyway so the fact we skip
-	      // the translation won't make any difference.
-	      CLAM_WARNING("translation skipped a zero-length array");
-	    } else {
-	      if (m_init_regions.insert(r).second) {	      	    	      
-		elem_size = storageSize(cast<ArrayType>(ty)->getElementType());
-		ub_idx = lin_exp_t(cast<ArrayType>(ty)->getNumElements()* elem_size - 1);
-		m_bb.array_init(a, lb_idx, ub_idx, init_val, elem_size);
-	      }
-	    }
-	  } else { /** unreachable **/ }
-	}
-      }
-    }
-    
-    void doVerifierCall(CallInst &I) {
-      CallSite CS(&I);
-
-      const Value *calleeV = CS.getCalledValue();
-      const Function *callee = dyn_cast<Function>(calleeV->stripPointerCasts());
-      if (!callee) return;
-            
-      if (isErrorFn(callee)) {
-        m_bb.assertion(lin_cst_t::get_false(), getDebugLoc(&I));
-        return;
-      }
-
-      if (isSeaHornFail(callee)) {
-	// when seahorn inserts a call to "seahorn.fail" means that
-	// the program is safe iff the function cannot return.  Note
-	// that we cannot add "assert(false)" in the current
-	// block. Instead, we need to check whether the exit block of
-	// the function is reachable or not.
-	m_has_seahorn_fail = true;
-	return;
-      }
-
-      if (!isAssertFn(callee) && !isAssumeFn(callee) && !isNotAssumeFn(callee))
-	return; 
-
-      Value *cond = CS.getArgument(0);
-      
-      if (!isTracked(*cond, m_params)) return;
-      
-      if (ConstantInt *CI = dyn_cast<ConstantInt>(cond)) {
-        // -- cond is a constant
-	bool is_bignum;
-	z_number cond_val = getIntConstant(CI, m_params, is_bignum);
-	if (!is_bignum) {
-	  if (cond_val > 0) {
-	    if (isAssertFn(callee) || isAssumeFn(callee)) {
-	      // do nothing
-	    } else {
-	      assert(isNotAssumeFn(callee));
-	      m_bb.assume(lin_cst_t::get_false()); 	      
-	    }
-	  } else {
-	    if (isNotAssumeFn(callee)) {
-	      // do nothing
-	    } else if (isAssumeFn(callee)) {
-	      m_bb.assume(lin_cst_t::get_false());
-	    } else {
-	      assert(isAssertFn(callee));
-	      m_bb.assertion(lin_cst_t::get_false(), getDebugLoc(&I));
-	    }
-	  }
-	}
-      } else {
-	crab_lit_ref_t cond_ref = m_lfac.getLit(*cond);
-	assert(cond_ref->isVar());
-	var_t v = cond_ref->getVar();
-	// -- cond is variable
-	if (cond_ref->isBool()) {
-	  if (isNotAssumeFn(callee))
-	    m_bb.bool_not_assume(v);
-	  else if (isAssumeFn(callee))
-	    m_bb.bool_assume(v);
-	  else  {
-	    assert(isAssertFn(callee));
-	    m_bb.bool_assert(v, getDebugLoc(&I));
-	  }
-	} else if (cond_ref->isInt()){
-
-	  ZExtInst *ZEI = dyn_cast<ZExtInst>(cond);
-	  if (ZEI && ZEI->getSrcTy()->isIntegerTy(1)) {
-	    /* Special case to replace this pattern:
-	         y:i32 = zext x:i1 to i32 
-	         assume (y>=1);
-               with 
-	         bool_assume(x);
-                 This can help boolean/numerical propagation in the crab domains.
-	    */
-	    cond_ref = m_lfac.getLit(*(ZEI->getOperand(0)));
-	    assert(cond_ref->isVar()); // boolean variable
-	    v = cond_ref->getVar();
-	    if (isNotAssumeFn(callee)) {	   
-	      m_bb.bool_not_assume(v);	   
-	    } else if (isAssumeFn(callee)) {
-	      m_bb.bool_assume(v);
-	    } else  {
-	      assert(isAssertFn(callee));
-	      m_bb.bool_assert(v, getDebugLoc(&I));
-	    }
-	  } else {
-	    if (isNotAssumeFn(callee)) {	   
-	      m_bb.assume(v <= number_t(0));	   
-	    } else if (isAssumeFn(callee)) {
-	      m_bb.assume(v >= number_t(1));
-	    } else  {
-	      assert(isAssertFn(callee));
-	      m_bb.assertion(v >= number_t(1), getDebugLoc(&I));
-	    }
-	  }
-	}
-      }
-    }
-
-   public:
-
-    CrabInstVisitor(crabLitFactory &lfac, HeapAbstraction &mem,
-      const DataLayout* dl, const TargetLibraryInfo* tli,
-      basic_block_t &bb, 
-      llvm::DenseMap<const statement_t*, const llvm::Instruction*> &rev_map,
-      std::set<mem_region_t>& init_regions,		    
-      const CrabBuilderParams &params)
-      : m_lfac(lfac)
-      , m_mem(mem)
-      , m_dl(dl)
-      , m_tli(tli)
-      , m_bb(bb)
-      , m_object_id(0)
-      , m_has_seahorn_fail(false)
-      , m_rev_map(rev_map)
-      , m_init_regions(init_regions)
-      , m_params(params) {}
-
-    bool has_seahorn_fail() const { return m_has_seahorn_fail;}
-
-    /// skip PHI nodes (processed elsewhere)
-    void visitPHINode(PHINode &I) {}
-
-    /// skip BranchInst (processed elsewhere)
-    void visitBranchInst(BranchInst &I) {}
-
-    /// skip SwitchInst (processed elsewhere)
-    void visitSwitchInst(SwitchInst& I) {}
-    
-    /// I is already translated if it is the condition of a branch or
-    /// a select's condition.  Here we cover cases where I is an
-    /// operand of other instructions.
-    void visitCmpInst(CmpInst &I) {
-      
-      if (!isTracked(I, m_params)) return;
-
-      crab_lit_ref_t ref = m_lfac.getLit(I);
-      assert(ref->isVar());
-      
-      if (isPointer(*I.getOperand(0),m_params) &&
-	  isPointer(*I.getOperand(1),m_params)) {
-	
-	if (!AllUsesAreBrInst(&I)) {
-	  CLAM_WARNING("translation skipped comparison between pointers");
-	  havoc(ref->getVar(), m_bb, m_params.include_useless_havoc);		  
-	}
-	return;
-      }
-      
-      // make sure we only translate if both operands are integers or booleans
-      if (!I.getOperand(0)->getType()->isIntegerTy() ||
-	  !I.getOperand(1)->getType()->isIntegerTy()) {
-	havoc(ref->getVar(), m_bb, m_params.include_useless_havoc);	
-	return;
-      }
-
-      const Value& v0 = *(I.getOperand(0));
-      const Value& v1 = *(I.getOperand(1));
-      
-      if (isBool(v0) && isBool(v1)) {
-	// we lower it here
-	if (I.getPredicate() == CmpInst::ICMP_EQ) { // eq <-> not xor
-	  var_t tmp = doBoolLogicOp(BinaryOperator::Xor, nullptr, v0, v1);
-	  m_bb.bool_assign(ref->getVar(), tmp, true); // not(tmp)
-	} else if (I.getPredicate() == CmpInst::ICMP_NE) { // ne <-> xor
-	  doBoolLogicOp(BinaryOperator::Xor, ref, v0, v1);
-	} else {	    
-	  CLAM_WARNING("translation skipped " << I << " at line " << __LINE__ );
-	}
-      } else {
-	assert(isInteger(v0) && isInteger(v1));
-	if (AllUsesAreBrOrIntSelectCondInst(&I)) {
-	  // do nothing: already lowered elsewhere
-	} else {
-	  cmpInstToCrabBool(I, m_lfac, m_bb);	  
-	}
-      }
-    }
-    
-    void visitBinaryOperator(BinaryOperator &I) {
-      if (!isTracked(I, m_params)) return;
-      
-      crab_lit_ref_t ref = m_lfac.getLit(I);
-      if (!ref || !(ref->isVar())) {
-	CLAM_ERROR("unexpected lhs of binary operator");
-      }
-      
-      switch (I.getOpcode()) {
-      case BinaryOperator::Add:
-      case BinaryOperator::Sub:
-      case BinaryOperator::Mul:
-      case BinaryOperator::SDiv:
-      case BinaryOperator::UDiv:
-      case BinaryOperator::SRem:
-      case BinaryOperator::URem:
-      case BinaryOperator::Shl:
-      case BinaryOperator::AShr:
-      case BinaryOperator::LShr:	
-	doArithmetic(ref, I);
-	break;
-      case BinaryOperator::And:
-      case BinaryOperator::Or:
-      case BinaryOperator::Xor:
-	if (isBool(I))
-	  doBoolLogicOp(I.getOpcode(), ref, *I.getOperand(0), *I.getOperand(1));
-	else
-	  doIntLogicOp(ref, I);
-	break;
-      default:
-	havoc(ref->getVar(), m_bb, m_params.include_useless_havoc);
-      }
-    }
-        
-    void visitCastInst(CastInst &I) {
-      if (!isTracked(I, m_params)) return;
-
-      // XXX: Once we respect integer bitwidths, this optimization
-      // cannot be applied.
-      // if ((isa<SExtInst>(I) || isa<ZExtInst> (I)) && AllUsesAreGEP(&I)) {
-      // 	/* 
-      // 	 *  This optimization tries to reduce the number variables within
-      // 	 *  a basic block. This will put less pressure on the numerical
-      // 	 *  abstract domain later on. Search for this idiom: 
-      // 	 *  %_14 = zext i8 %_13 to i32
-      // 	 *  %_15 = getelementptr inbounds [10 x i8]* @_ptr, i32 0, i32 %_14
-      // 	 */
-      // 	return;
-      // }
-      
-      if (AllUsesAreNonTrackMem(&I) || AllUsesAreIndirectCalls(&I)) {
-	return;
-      }
-
-      if (isa<ZExtInst>(I) && I.getSrcTy()->isIntegerTy(1) && AllUsesAreVerifierCalls(&I)) {
-	/* 
-	   y:i32 = zext x:i1 to i32 
-	   assume (y>=1);
-	*/
-	return;
-      }
-
-      crab_lit_ref_t dst = m_lfac.getLit(I);
-      assert(dst && dst->isVar());
-      crab_lit_ref_t src = m_lfac.getLit(*(I.getOperand(0)));
-      if (!src) {
-	havoc(dst->getVar(), m_bb, m_params.include_useless_havoc);
-	return;
-      }
-      
-      // -- INTEGER OR BOOLEAN CAST
-      if (isIntCast(I)) {
-	if (I.getSrcTy() == I.getDestTy()) {
-	  // assume the frontend removes useless casts.
-	  CLAM_WARNING("translation does not support non-op integer casts");
-	  havoc(dst->getVar(), m_bb, m_params.include_useless_havoc);
-	} else {
-	  if (!src->isVar()) {
-	    // We store the constant into a variable
-	    if (src->isBool()) {
-	      var_t tmp = m_lfac.mkBoolVar();
-	      m_bb.bool_assign(tmp, m_lfac.isBoolTrue(src) ?
-			       lin_cst_t::get_true() : lin_cst_t::get_false());
-	      if (isa<SExtInst>(I)) {		    
-		m_bb.sext(tmp, dst->getVar());
-	      } else if (isa<ZExtInst>(I)) {
-		m_bb.zext(tmp, dst->getVar());
-	      } else {
-		CLAM_ERROR("unexpected cast operation on Booleans"); 
-	      }
-	    } else if (src->isInt()) {
-	      var_t tmp = m_lfac.mkIntVar(I.getOperand(0)->getType()->getIntegerBitWidth());
-	      m_bb.assign(tmp, m_lfac.getIntCst(src));
-	      if (isa<SExtInst>(I)) {
-		m_bb.sext(tmp, dst->getVar());
-	      } else if (isa<ZExtInst>(I)) {
-		m_bb.zext(tmp, dst->getVar());
-	      } else if (isa<TruncInst>(I)) {
-		m_bb.truncate(tmp, dst->getVar());
-	      } else {
-		CLAM_ERROR("unexpected cast operation");
-	      }
-	    } else {
-	      CLAM_ERROR("unexpected cast operand type"); 
-	    }
-	  } else {
-	    if (isa<SExtInst>(I)) {
-	      m_bb.sext(src->getVar(), dst->getVar());
-	    } else if (isa<ZExtInst>(I)) {
-	      m_bb.zext(src->getVar(), dst->getVar());
-	    } else if (isa<TruncInst>(I)) {
-	      m_bb.truncate(src->getVar(), dst->getVar());
-	    } else {
-	      CLAM_ERROR("unexpected cast operation");
-	    }
-	  }
-	}
-	return;
-      }
-
-      // -- POINTER CAST      
-      if (isPointerCast(I)) {
-	if (isa<PtrToIntInst>(I)) {
-	  //CLAM_WARNING("translation skipped pointer to integer cast");
-	} else if (isa<IntToPtrInst>(I)) {
-	  //CLAM_WARNING("translation skipped integer to pointer cast");
-	} else if (isa<BitCastInst>(I) && isPointer(*I.getOperand(0), m_params)) {
-
-	  if (src->isPtr()) {
-	    if (m_lfac.isPtrNull(src)) {
-	      m_bb.ptr_null(dst->getVar());
-	    } else {
-	      assert (src->isVar());
-	      m_bb.ptr_assign(dst->getVar(), src->getVar(), number_t(0));
-	    }
-	    return;
-	  }
-	  CLAM_WARNING("translation skipped " << I << " at line " << __LINE__);	  
-	}
-      }
-      havoc(dst->getVar(), m_bb, m_params.include_useless_havoc);
-    }
-
-    // Analysis of select instructions is cumbersome since it requires
-    // a sequence of assume and join operations. Moreover, if many
-    // select instructions appear in the same block its analysis can
-    // be very inefficient due to the high number of joins.
-    // 
-    // If possible the simplest solution is to get rid of select
-    // instructions. This can be done by adding option
-    // --lower-select. This option will remove select instructions at
-    // the expense of adding new basic blocks although hopefully the
-    // llvm frontend will simplify them. If this is not possible or
-    // undesirable then we try to deal with the select instruction
-    // here.
-    void visitSelectInst(SelectInst &I) {
-      if (!isTracked(I, m_params)) return;
-
-      crab_lit_ref_t lhs = m_lfac.getLit(I);
-      assert(lhs && lhs->isVar());
-      
-      if (isPointer(I, m_params)) {
-	// We don't even bother with pointers
-	CLAM_WARNING("skipped " << I << "\n" << "Enable --lower-select.");
-	havoc(lhs->getVar(), m_bb, m_params.include_useless_havoc);
-	return;
-      }
-      
-      Value& cond = *I.getCondition();
-      crab_lit_ref_t c = m_lfac.getLit(cond);
-      assert(c);
-      crab_lit_ref_t op1 = m_lfac.getLit(*I.getTrueValue());
-      assert(op1);
-      crab_lit_ref_t op2 = m_lfac.getLit(*I.getFalseValue());
-      assert(op2);
-      
-      if (isBool(I)) {
-	// --- All operands are BOOL
-	if (!op1->isBool()) {
-	  havoc(lhs->getVar(), m_bb, m_params.include_useless_havoc);
-	  return;
-	}
-	if (!op2->isBool()) {
-	  havoc(lhs->getVar(), m_bb, m_params.include_useless_havoc);
-	  return;
-	}	
-	
-	// -- simple cases first: we know the condition is either true or false
-	if (ConstantInt *ci = dyn_cast<ConstantInt>(&cond)) {
-	  if (ci->isOne()) {
-	    if (!op1->isVar()) {
-	      m_bb.bool_assign(lhs->getVar(),(m_lfac.isBoolTrue(op1) ?
-					       lin_cst_t::get_true():lin_cst_t::get_false()));
-	    } else { 
-	      m_bb.bool_assign(lhs->getVar(), op1->getVar());
-	    }
-	  } else {
-	    if (!ci->isZero())
-	      CLAM_ERROR("unexpected select condition");
-	    if (!op2->isVar()) {
-	      m_bb.bool_assign(lhs->getVar(),(m_lfac.isBoolTrue(op2) ?
-					       lin_cst_t::get_true(): lin_cst_t::get_false()));
-	    } else {
-	      m_bb.bool_assign(lhs->getVar(), op2->getVar());
-	    }
-	  }
-	  return;
-	}
-
-	assert(c->isVar());
-	
-	// -- general case: we don't know whether condition is true or not.
-	if (!op1->isVar() && !op2->isVar()) {
-	  var_t tt_v = m_lfac.mkBoolVar();
-	  var_t ff_v = m_lfac.mkBoolVar();
-	  m_bb.bool_assign(tt_v, (m_lfac.isBoolTrue(op1)?
-				  lin_cst_t::get_true(): lin_cst_t::get_false()));
-	  m_bb.bool_assign(ff_v, (m_lfac.isBoolTrue(op2)?
-				  lin_cst_t::get_true(): lin_cst_t::get_false()));
-	  m_bb.bool_select(lhs->getVar(), c->getVar(), tt_v, ff_v);	
-	} else if (!op1->isVar()) {
-	  var_t tt_v = m_lfac.mkBoolVar();
-	  m_bb.bool_assign(tt_v, (m_lfac.isBoolTrue(op1)?
-				  lin_cst_t::get_true(): lin_cst_t::get_false()));
-	  m_bb.bool_select(lhs->getVar(), c->getVar(), tt_v, op2->getVar());	
-	} else if(!op2->isVar()) {
-	  var_t ff_v = m_lfac.mkBoolVar();
-	  m_bb.bool_assign(ff_v, (m_lfac.isBoolTrue(op2)?
-				  lin_cst_t::get_true(): lin_cst_t::get_false()));
-	  m_bb.bool_select(lhs->getVar(), c->getVar(), op1->getVar(), ff_v);	
-	} else {
-	  m_bb.bool_select(lhs->getVar(), c->getVar(), op1->getVar(), op1->getVar());
-	}
-      } else if (isInteger(I)) {
-	
-	// --- All operands except the condition are INTEGERS
-	if (!op1->isInt()) {
-	  havoc(lhs->getVar(), m_bb, m_params.include_useless_havoc);
-	  return;
-	}
-	if (!op2->isInt()) {
-	  havoc(lhs->getVar(), m_bb, m_params.include_useless_havoc);
-	  return;
-	}	
-	
-	lin_exp_t e1 = m_lfac.getExp(op1);
-	lin_exp_t e2 = m_lfac.getExp(op2);
-	
-	// -- simple cases first: we know the condition is either true or false
-	if (ConstantInt *ci = dyn_cast<ConstantInt>(&cond)) {
-	  if (ci->isOne()) {
-	    m_bb.assign(lhs->getVar(), e1);
-	  } else { 
-	    if (!ci->isZero())
-	      CLAM_ERROR("Unexpected select condition");
-	    m_bb.assign(lhs->getVar(), e2);
-	  }
-	  return;
-	}
-
-	assert(c->isVar());
-	
-	// -- general case: we don't know whether the condition is true or not
-	if (CmpInst* CI = dyn_cast<CmpInst>(&cond)) {
-	  if (auto cst_opt = cmpInstToCrabInt(*CI, m_lfac)) {
-	    m_bb.select(lhs->getVar(), *cst_opt, e1, e2);
-	    return;
-	  }
-	}
-
-	// The condition is a boolean but neither select or
-	// bool_select are the right choice. The latter is only when
-	// all operands are booleans. The former will have this form
-	// (select (x:= cond >=1 ? e1: e2). This will be propagated
-	// only to numerical domain which doesn't know anything about
-	// cond. One solution is to zext cond to an integer. But maybe
-	// another solution is to allow select to be a variable rather
-	// than constraint.
-        #if 1
-	var_t icond = m_lfac.mkIntVar(8 /*any bitwdith >1*/);
-	m_bb.zext(c->getVar(), icond);
-	m_bb.select(lhs->getVar(), icond, e1, e2);
-        #else
-	CLAM_WARNING("skipped " << I << "\n" <<
-			 "Crab select does not support natively boolean conditions.\n" << 
-			 "Meanwhile, enable --lower-select or --crab-bool-as-int");
-	havoc(lhs->getVar(), m_bb, m_params.include_useless_havoc);
-        #endif 
-      } 
-    }
-    
-    void visitGetElementPtrInst(GetElementPtrInst &I) {
-      if (!isTracked(I, m_params)) return;
-      
-      CRAB_LOG("cfg-gep", llvm::errs() << "Translating " << I << "\n");
-
-      Function& parent = *(I.getParent()->getParent());
-      mem_region_t r = get_region(m_mem, parent, &I); 
-      if (isGlobalSingleton(r, m_params.lower_singleton_aliases)) {
-	CRAB_LOG("cfg-gep", llvm::errs() << "Skipped singleton region\n");
-	return;
-      }
-
-      crab_lit_ref_t lhs = m_lfac.getLit(I);
-      assert(lhs && lhs->isVar());
-      crab_lit_ref_t ptr = m_lfac.getLit(*I.getPointerOperand());
-      
-      if (!ptr) {
-        havoc(lhs->getVar(), m_bb, m_params.include_useless_havoc);
-        return;
-      }
-      
-      if (m_lfac.isPtrNull(ptr)) {
-	CLAM_WARNING(I << " doing pointer arithmetic with null pointer.");
-        havoc(lhs->getVar(), m_bb, m_params.include_useless_havoc);
-        return;
-      }
-      assert(ptr->isVar());
-      
-      // -- translation if the GEP offset is constant
-      unsigned bitwidth = m_dl->getPointerTypeSizeInBits(I.getType());
-      APInt offset(bitwidth, 0);
-      if (I.accumulateConstantOffset(*m_dl, offset)) {
-	bool is_bignum = false;
-	z_number o(toZNumber(offset, m_params, is_bignum));
-	if (is_bignum) {
-	  m_bb.havoc(lhs->getVar());
-	} else {
-	  m_bb.ptr_assign(lhs->getVar(), ptr->getVar(), lin_exp_t(o));
-	  CRAB_LOG("cfg-gep",
-	   	   crab::outs() << "-- " << *lhs << ":=" << *ptr  << "+"
-		                << o << "\n");
-	}
-        return;
-      }
-
-      // -- translation if symbolic GEP offset
-      // If here, we know that there is at least one non-zero, symbolic index.
-      bool already_assigned = false;
-      for(auto GTI = gep_type_begin(&I), GTE = gep_type_end(&I); GTI != GTE; ++GTI) {
-	if (const StructType *st = GTI.getStructTypeOrNull()) {
-	  if (const ConstantInt *ci = dyn_cast<const ConstantInt>(GTI.getOperand())) {
-            number_t offset (fieldOffset (st, ci->getZExtValue ()));
-	    m_bb.ptr_assign (lhs->getVar(), (!already_assigned) ?
-			     ptr->getVar() : lhs->getVar(), offset);
-	    CRAB_LOG("cfg-gep",
-		     if (!already_assigned) {
-		       crab::outs() << *lhs << ":=" << *ptr << "+" << offset << "\n";
-		     } else {
-		       crab::outs() << *lhs << ":=" << *lhs << "+" << offset << "\n";
-		     }); 
-	    already_assigned = true;
-	  } else {
-            CLAM_ERROR("GEP index expected only to be an integer"); 
-	  }
-	} else {
-	  // otherwise we have a sequential type like an array or vector.
-	  // Multiply the index by the size of the indexed type.
-          if (const ConstantInt *ci = dyn_cast<const ConstantInt> (GTI.getOperand())) {
-            if (ci->isZero ())
-              continue;
-          }
-	  crab_lit_ref_t idx = m_lfac.getLit(*GTI.getOperand()); 
-	  if (!idx || !idx->isInt()){
-	    CLAM_ERROR("unexpected GEP index");
-	  }
-	  lin_exp_t offset(m_lfac.getExp(idx) *
-			   number_t(storageSize(GTI.getIndexedType())));
-	  m_bb.ptr_assign(lhs->getVar(), (!already_assigned) ?
-			  ptr->getVar() : lhs->getVar(), offset);
-	  CRAB_LOG("cfg-gep",
-		   if (!already_assigned) {
-		     crab::outs() << *lhs << ":=" << *ptr << "+" << offset << "\n";
-		   } else {
-		     crab::outs() << *lhs << ":=" << *lhs << "+" << offset << "\n";
-		   }); 
-	  already_assigned = true;
-	}
-      }
-    }
-
-    void visitStoreInst(StoreInst &I) {
-      /* The LLVM store instruction will be translated to EITHER:
-
-	 a) crab array store, or
-	 b) crab pointer store
-
-	 If the type of the stored value is integer or boolean then it
-	 will be interpreted as an array store.
-
-	 If the type of the stored value is a pointer then it will be
-	 interpreted as a pointer store.
-
-	 Otherwise, e.g., a store of a floating point or vector type, it will
-	 ignored.
-      */
-
-      if (isa<ConstantExpr>(I.getPointerOperand()) ||
-	  isa<ConstantExpr>(I.getValueOperand())) {
-	// We don't handle constant expressions. 
-	return;
-      }
-
-      crab_lit_ref_t ptr = m_lfac.getLit(*I.getPointerOperand());
-      crab_lit_ref_t val = m_lfac.getLit(*I.getValueOperand());
-      Function& func = *(I.getParent()->getParent());
-      
-      if (!ptr || !ptr->isPtr()) {
-	CLAM_ERROR("unexpected pointer operand of store instruction");
-      }
-      
-      if (m_lfac.isPtrNull(ptr)) {
-	CLAM_WARNING(I << " is possibly dereferencing a null pointer");
-	return;
-      }
-      
-      if (m_lfac.get_track() == ARR &&
-	  (isInteger(*I.getValueOperand()) || isBool(*I.getValueOperand()))){
-	// -- value is an integer/bool -> add array statement
-	if (!val) {
-	  // XXX: this can happen if we store a ptrtoint instruction
-	  // For simplicity, we don't deal with this case here and we
-	  // assume that the client must make sure that all constant
-	  // expressions are lowered. 
-	  CLAM_ERROR("unexpected value operand of store instruction");
-	}
-	mem_region_t r = get_region(m_mem, func, I.getPointerOperand()); 
-	if (!r.isUnknown()) {
-	  if (isGlobalSingleton(r, m_params.lower_singleton_aliases)) {
-	    // Promote the global to an integer/boolean scalar
-	    var_t s = m_lfac.mkArraySingletonVar(r);
-	    if (isInteger(*I.getValueOperand())) {
-	      assert(val->isInt());
-	      m_bb.assign(s, m_lfac.getExp(val));
-	    } else if (isBool(*I.getValueOperand())) {
-	      assert(val->isBool());
-	      if (!val->isVar()) {
-		m_bb.bool_assign(s, (m_lfac.isBoolTrue(val) ?
-				     lin_cst_t::get_true() : lin_cst_t::get_false()));
-	      } else { 
-		m_bb.bool_assign(s, val->getVar(), false);
-	      }
-	    } else { /* unreachable */ }
-	  } else {
-	    Type* ty = I.getOperand(0)->getType();
-	    /** 
-	     * TODO: We completely forget the array index. This is ok
-	     * for array smashing but it will be too imprecise for
-	     * other array domains. We need to perform static analysis
-	     * to identify for a given pointer its offset wrt to its
-	     * allocation site.
-	     **/
-	    var_t idx = get_unconstrained_array_index_variable(m_lfac.get_vfac());
-
-	    /** 
-	     * We can help the array domain if we know already that
-	     * the array store is a strong update. 
-	     **/
-	    bool is_uninit_region = m_init_regions.insert(r).second;	    
-	    bool is_strong_update = r.getSingleton() || 
-	      (func.getName() == "main" && 
-	       (&(func.getEntryBlock()) == I.getParent()) &&
-	       is_uninit_region);
-
-	    if (val->isVar()) {
-	      var_t t = val->getVar();
-	      // Due to heap abstraction imprecisions, it can happen
-	      // that the region's bitwidth is smaller than value's
-	      // bitwidth.
-	      if (r.get_bitwidth() < val->getVar().get_bitwidth()) {
-		t = m_lfac.mkIntVar(r.get_bitwidth());
-		// XXX: this truncate operation can overflow but the
-		// store instruction does not overflow
-		m_bb.truncate(val->getVar(), t);
-	      }
-	      auto const* crab_stmt =
-		m_bb.array_store(m_lfac.mkArrayVar(r), idx, t, 
-				 m_dl->getTypeAllocSize(ty), is_strong_update);
-	      insert_rev_map(crab_stmt, I);
-	    } else {
-	      if (val->isInt()) {
-		auto const* crab_stmt =
-		  m_bb.array_store(m_lfac.mkArrayVar(r), idx, m_lfac.getIntCst(val),
-				   m_dl->getTypeAllocSize(ty), is_strong_update);
-		insert_rev_map(crab_stmt, I);
-	      } else if (val->isBool()){
-		auto const* crab_stmt =
-		  m_bb.array_store(m_lfac.mkArrayVar(r), idx, 
-				   m_lfac.isBoolTrue(val) ? number_t(1): number_t(0),
-				   m_dl->getTypeAllocSize(ty), is_strong_update);
-		insert_rev_map(crab_stmt, I);
-	      } else { /* unreachable */}
-	    }
-	  }
-	}
-      } // else if (isPointer(*I.getPointerOperand(), m_params)) {
-	// if (!val) {
-	//   // this can happen e.g., with store double %_10, double* %_11
-	//   // do nothing since we ignore floating point operations.
-	// } else if (!val->isPtr()) {
-	//   CLAM_ERROR("expecting a value operand of pointer type in store instruction");
-	// } else {
-	//   if (!m_lfac.isPtrNull(val)) {
-	//     // XXX: we ignore the case if we store a null pointer. In
-	//     // most cases, it will be fine since typical pointer
-	//     // analyses ignore that case but it might be imprecise with
-	//     // certain analyses.
-	//     m_bb.ptr_store(ptr->getVar(), val->getVar());
-	//   }
-	// }
-      else if (isPointer(*I.getValueOperand(), m_params)) {
-	if (!val || !val->isPtr()) {
-	  CLAM_ERROR("expecting a value operand of pointer type in store instruction");
-	}
-	
-	if (!m_lfac.isPtrNull(val)) {
-	  // XXX: we ignore the case if we store a null pointer. In
-	  // most cases, it will be fine since typical pointer
-	  // analyses ignore that case but it might be imprecise with
-	  // certain analyses.
-	  m_bb.ptr_store(ptr->getVar(), val->getVar());
-	}      
-      }
-    }
-=======
 /// base case. if all else fails.
 void CrabInstVisitor::visitInstruction(Instruction &I) {
   if (!isTracked(I, m_params))
@@ -3829,7 +2435,6 @@
     havoc(lhs->getVar(), m_bb, m_params.include_useless_havoc);
   }
 }
->>>>>>> 84a46a65
 
 } // end namespace
 
