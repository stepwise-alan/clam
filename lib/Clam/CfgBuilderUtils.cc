#include "CfgBuilderUtils.hh"

#include "llvm/ADT/APInt.h"
#include "llvm/IR/Instructions.h" 
#include "llvm/IR/Constants.h"
#include "llvm/IR/DataLayout.h"
#include "llvm/IR/DebugInfo.h"
#include "llvm/IR/DebugLoc.h"
#include "llvm/IR/Type.h"
#include "llvm/IR/Value.h"

#include <cstdint>

namespace clam {

using namespace ikos;
using namespace llvm;

// Any integer that cannot be represented by 64 bits is considered a bignum.
bool isSignedBigNum(const APInt &v) {
  unsigned b = v.getBitWidth();
  if (b <= 64) {
    return false;
  } else {
    // if bitwidth > 64 then we check the actual value
    APInt max(b, APInt::getSignedMaxValue(64).getSExtValue(), true);
    APInt min(b, APInt::getSignedMinValue(64).getSExtValue(), true);
    return (v.sgt(max) || v.slt(min));
  }
}

bool isBool(const Type *t) { return (t->isIntegerTy(1)); }

bool isBool(const Value &v) { return isBool(v.getType()); }

bool isInteger(const Type *t) { return (t->isIntegerTy() && !isBool(t)); }

bool isInteger(const Value &v) { return isInteger(v.getType()); }

bool isReference(const Type *t, const CrabBuilderParams &params) {
  return (t->isPointerTy() && params.trackMemory());
}

bool isReference(const Value &v, const CrabBuilderParams &params) {
  return isReference(v.getType(), params);
}

z_number toZNumber(const APInt &v, const CrabBuilderParams &params,
                   bool &is_bignum) {
  is_bignum = false;
  if (!params.enable_bignums) {
    is_bignum = isSignedBigNum(v);
  }
#if 0
  // Convert to strings is not ideal but it shouldn't be a big
  // bottleneck.
  std::string val = v.toString(10,true /*is signed*/);
  return z_number(val);
#else
  // Based on:
  // https://llvm.org/svn/llvm-project/polly/trunk/lib/Support/GICHelper.cpp
  APInt abs;
  abs = v.isNegative() ? v.abs() : v;
  const uint64_t *rawdata = abs.getRawData();
  unsigned numWords = abs.getNumWords();

  ikos::z_number res;
  mpz_import(res.get_mpz_t(), numWords, -1, sizeof(uint64_t), 0, 0, rawdata);
  return v.isNegative() ? -res : res;
#endif
}

z_number getIntConstant(const ConstantInt *CI, const CrabBuilderParams &params,
                        bool &is_bignum) {
  is_bignum = false;
  if (CI->getType()->isIntegerTy(1)) {
    return z_number((int64_t)CI->getZExtValue());
  } else {
    return toZNumber(CI->getValue(), params, is_bignum);
  }
}

bool isTrackedType(const Type &ty, const CrabBuilderParams &params) {
  return isReference(&ty, params) || ty.isIntegerTy();
}

bool isTracked(const Value &v, const CrabBuilderParams &params) {
  // -- ignore any shadow variable created by seahorn
  // if (v.getName().startswith("shadow.mem"))
  // return false;

  return isTrackedType(*v.getType(), params);
}

bool ShouldCallSiteReturn(CallInst &I, const CrabBuilderParams &params) {
  CallBase &CB = I;
  if (Function *Callee =
          dyn_cast<Function>(CB.getCalledOperand()->stripPointerCasts())) {
    Type *RT = Callee->getReturnType();
    return (!(RT->isVoidTy()) && isTrackedType(*RT, params));
  }
  return false;
}

bool DoesCallSiteReturn(CallInst &I, const CrabBuilderParams &params) {
  return (!I.getType()->isVoidTy() && isTracked(I, params));
}

bool hasDebugLoc(const Instruction *inst) {
  if (!inst)
    return false;
  const DebugLoc &dloc = inst->getDebugLoc();
  return dloc;
}

crab::cfg::debug_info getDebugLoc(const Instruction *I) {
<<<<<<< HEAD
  if (!hasDebugLoc(I))
    return crab::cfg::debug_info();
  const DebugLoc &dloc = I->getDebugLoc();
  unsigned Line = dloc.getLine();
  unsigned Col = dloc.getCol();
  std::string File = (*dloc).getFilename().str();
  int64_t Id = -1;
  
  if (File == "") {
    File = "unknown file";
  }

  // Id can be -1 if I is not an assertion
  Id = getAssertIdFromMetadata(I->getMetadata("clam-assertion"));
  return crab::cfg::debug_info(File, Line, Col, Id);
=======
  if (hasDebugLoc(I)) {
    const DebugLoc &dloc = I->getDebugLoc();
    unsigned Line = dloc.getLine();
    unsigned Col = dloc.getCol();
    std::string File = (*dloc).getFilename();
    int64_t Id = getAssertIdFromMetadata(I->getMetadata("clam-assertion"));
    return crab::cfg::debug_info(File, Line, Col, Id);
  } else {
    int64_t Id = getAssertIdFromMetadata(I->getMetadata("clam-assertion"));
    return crab::cfg::debug_info(Id);
  } 
>>>>>>> 5791b071
}

uint64_t storageSize(const Type *t, const DataLayout &dl) {
  return dl.getTypeStoreSize(const_cast<Type *>(t));
}

void normalizeCmpInst(CmpInst &I) {
  switch (I.getPredicate()) {
  case ICmpInst::ICMP_UGT:
  case ICmpInst::ICMP_SGT:
    I.swapOperands();
    break;
  case ICmpInst::ICMP_UGE:
  case ICmpInst::ICMP_SGE:
    I.swapOperands();
    break;
  default:;
  }
}

bool isIntToBool(const CastInst &I) {
  return (isa<TruncInst>(I) && I.getDestTy()->isIntegerTy(1));
}

bool isBoolToInt(const CastInst &I) {
  return ((isa<ZExtInst>(I) || isa<SExtInst>(I)) &&
          I.getSrcTy()->isIntegerTy(1));
}

bool isBoolArray(const Type &T) {
  return (T.isArrayTy() && T.getArrayElementType()->isIntegerTy(1));
}

bool isIntArray(const Type &T) {
  return (T.isArrayTy() && T.getArrayElementType()->isIntegerTy() &&
          !(T.getArrayElementType()->isIntegerTy(1)));
}

// bool isPointerArray(const Type &T) {
//   return (T.isArrayTy() && T.getArrayElementType()->isPointerTy());
// }

bool isAssertFn(const Function &F) {
  return (F.getName().equals("verifier.assert") ||
          F.getName().equals("crab.assert") ||
          F.getName().equals("__CRAB_assert"));
}

bool isSeaHornFail(const Function &F) {
  return (F.getName().equals("seahorn.fail"));
}

bool isErrorFn(const Function &F) {
  return (F.getName().equals("seahorn.error") ||
          F.getName().equals("verifier.error") ||
          F.getName().equals("__VERIFIER_error") ||
          F.getName().equals("__SEAHORN_error"));
}

bool isAssumeFn(const Function &F) {
  return (F.getName().equals("verifier.assume") ||
          F.getName().equals("__VERIFIER_assume") ||
          F.getName().equals("__CRAB_assume") ||
	  F.getName().equals("llvm.assume"));
}

bool isNotAssumeFn(const Function &F) {
  return (F.getName().equals("verifier.assume.not") ||
          F.getName().equals("__VERIFIER_assume_not") ||
          F.getName().equals("__CRAB_assume_not"));
}

bool isVerifierCall(const Function &F) {
  return (isAssertFn(F) || isErrorFn(F) || isAssumeFn(F) || isNotAssumeFn(F) ||
          isSeaHornFail(F));
}

bool isCrabIntrinsic(const Function &F) {
  return (F.getName().startswith("__CRAB_intrinsic_"));
}

std::string getCrabIntrinsicName(const Function &F) {
  assert(isCrabIntrinsic(F));
  StringRef res = F.getName().split("__CRAB_intrinsic_").second;
  return res.str();
}

bool isZeroInitializer(const Function &F) {
  return F.getName().startswith("verifier.zero_initializer");
}

bool isZeroInitializer(const CallInst &CI) {
  const CallBase &CB = CI;
  const Value *calleeV = CB.getCalledOperand();
  if (const Function *callee =
          dyn_cast<Function>(calleeV->stripPointerCasts())) {
    return isZeroInitializer(*callee);
  }
  return false;
}

bool isIntInitializer(const Function &F) {
  return F.getName().startswith("verifier.int_initializer");
}

bool isIntInitializer(const CallInst &CI) {
  const CallBase &CB = CI;
  const Value *calleeV = CB.getCalledOperand();
  if (const Function *callee =
          dyn_cast<Function>(calleeV->stripPointerCasts())) {
    return isIntInitializer(*callee);
  }
  return false;
}

int64_t getAssertIdFromMetadata(MDNode *MDN) {
  // assume MDN is the metadata associate to getMetadata("clam-assertion")
  int64_t id = -1; // no id found
  if (MDN) {
    if (MDTuple *t = dyn_cast<MDTuple>(MDN->getOperand(0))) {
      if (MDString *s = dyn_cast<MDString>(t->getOperand(1))) {
	StringRef checkId = s->getString();
	unsigned long long n;
	if (!(getAsUnsignedInteger(checkId, 10, n) || (n > INT64_MAX))) {
	  id = (int64_t) n;
	}
      }
    }
  }
  return id;
}
  
std::string getAssertKindFromMetadata(MDNode *MDN) {
  // assume MDN is the metadata associate to getMetadata("clam-assertion")
  if (MDN) {
    if (MDTuple *t = dyn_cast<MDTuple>(MDN->getOperand(0))) {
      std::string checkName = cast<MDString>(t->getOperand(0))->getString().str();
      return checkName;
    } 
  }
  return "";
}

// Return true if all uses are BranchInst's
bool AllUsesAreBrInst(Value &V) {
  // XXX: do not strip pointers here
  for (auto &U : V.uses())
    if (!isa<BranchInst>(U.getUser()))
      return false;
  return true;
}

// Return true if all uses are BranchInst's or Select's
bool AllUsesAreBrOrIntSelectCondInst(Value &V,
                                     const CrabBuilderParams &params) {
  // XXX: do not strip pointers here
  for (auto &U : V.uses()) {
    if ((!isa<BranchInst>(U.getUser())) && (!isa<SelectInst>(U.getUser())))
      return false;
    if (SelectInst *SI = dyn_cast<SelectInst>(U.getUser())) {
      if (isBool(*SI) || SI->getCondition() != &V || isReference(*SI, params)) {
        // if the operands are bool or V is not the condition
        return false;
      }
    }
  }
  return true;
}

// Return true if all uses are the callee at callsites
bool AllUsesAreIndirectCalls(Value &V) {
  // XXX: do not strip pointers here
  for (auto &U : V.uses()) {
    if (CallInst *CI = dyn_cast<CallInst>(U.getUser())) {
      CallBase &CB = *CI;
      const Value *callee = CB.getCalledOperand();
      if (callee == &V)
        continue;
    }
    return false;
  }
  return true;
}

// Return true if all uses are verifier calls (assume/assert)
bool AllUsesAreVerifierCalls(Value &V, bool goThroughIntegerCasts,
                             bool nonBoolCond,
                             SmallVector<CallInst *, 4> &verifierCalls) {
  for (auto &U : V.uses()) {
    Value *User = U.getUser();
    if (goThroughIntegerCasts) {
      if (isa<ZExtInst>(User) || isa<SExtInst>(User)) {
        return AllUsesAreVerifierCalls(*User, goThroughIntegerCasts,
                                       nonBoolCond, verifierCalls);
      }
    }

    if (CallInst *CI = dyn_cast<CallInst>(User)) {
      CallBase &CB = *CI;
      const Value *calleeV = CB.getCalledOperand();
      const Function *callee = dyn_cast<Function>(calleeV->stripPointerCasts());
      if (callee && (isAssertFn(*callee) || isAssumeFn(*callee) ||
                     isNotAssumeFn(*callee))) {
        if (nonBoolCond) {
          FunctionType *FTy = callee->getFunctionType();
          if (!FTy->isVarArg() && FTy->getReturnType()->isVoidTy() &&
              FTy->getNumParams() == 1 && !isBool(FTy->getParamType(0))) {
            verifierCalls.push_back(CI);
            continue;
          }
        } else {
          verifierCalls.push_back(CI);
          continue;
        }
      }
    }
    verifierCalls.clear();
    return false;
  }
  return true;
}

bool AllUsesAreVerifierCalls(Value &V) {
  SmallVector<CallInst *, 4> verifierCalls /*unused*/;
  return AllUsesAreVerifierCalls(V, false, false, verifierCalls);
}

// Return true if all uses are GEPs
bool AllUsesAreGEP(Value &V) {
  for (auto &U : V.uses())
    if (!isa<GetElementPtrInst>(U.getUser()))
      return false;
  return true;
}

bool AllUsesAreIgnoredInst(llvm::Value &V) {
  for (auto &U : V.uses()) {
    if (CallInst *CI = dyn_cast<CallInst>(U.getUser())) {
      if (Function *CalledF = dyn_cast<Function>(CI->getCalledOperand())) {
        if (CalledF->getName().startswith("llvm.dbg.value") ||
            CalledF->getName().startswith("llvm.lifetime")) {
          continue;
        }
      }
    }
    return false;
  }
  return true;
}

} // namespace clam<|MERGE_RESOLUTION|>--- conflicted
+++ resolved
@@ -114,35 +114,17 @@
 }
 
 crab::cfg::debug_info getDebugLoc(const Instruction *I) {
-<<<<<<< HEAD
-  if (!hasDebugLoc(I))
-    return crab::cfg::debug_info();
-  const DebugLoc &dloc = I->getDebugLoc();
-  unsigned Line = dloc.getLine();
-  unsigned Col = dloc.getCol();
-  std::string File = (*dloc).getFilename().str();
-  int64_t Id = -1;
-  
-  if (File == "") {
-    File = "unknown file";
-  }
-
-  // Id can be -1 if I is not an assertion
-  Id = getAssertIdFromMetadata(I->getMetadata("clam-assertion"));
-  return crab::cfg::debug_info(File, Line, Col, Id);
-=======
   if (hasDebugLoc(I)) {
     const DebugLoc &dloc = I->getDebugLoc();
     unsigned Line = dloc.getLine();
     unsigned Col = dloc.getCol();
-    std::string File = (*dloc).getFilename();
+    std::string File = (*dloc).getFilename().str();
     int64_t Id = getAssertIdFromMetadata(I->getMetadata("clam-assertion"));
     return crab::cfg::debug_info(File, Line, Col, Id);
   } else {
     int64_t Id = getAssertIdFromMetadata(I->getMetadata("clam-assertion"));
     return crab::cfg::debug_info(Id);
   } 
->>>>>>> 5791b071
 }
 
 uint64_t storageSize(const Type *t, const DataLayout &dl) {
