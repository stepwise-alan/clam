#include "llvm/ADT/DenseMap.h"
#include "llvm/ADT/Optional.h"
#include "llvm/ADT/iterator_range.h"
#include "llvm/Analysis/CFG.h"
#include "llvm/Analysis/CallGraph.h"
#include "llvm/Analysis/LoopInfo.h"
#include "llvm/Analysis/TargetLibraryInfo.h"
#include "llvm/IR/CFG.h"
#include "llvm/IR/DataLayout.h"
#include "llvm/IR/Function.h"
#include "llvm/IR/InstIterator.h"
#include "llvm/IR/Module.h"
#include "llvm/Pass.h"
#include "llvm/Support/CommandLine.h"
#include "llvm/Support/Debug.h"
#include "llvm/Support/ErrorHandling.h"
#include "llvm/Support/raw_ostream.h"
#include "llvm/Transforms/Utils/UnifyFunctionExitNodes.h"

#include "clam/config.h"
#include "clam/CfgBuilder.hh"
#include "clam/Clam.hh"
#include "clam/ClamAnalysisParams.hh"
#include "clam/CrabDomainParser.hh"
#include "clam/DummyHeapAbstraction.hh"
#include "clam/RegisterAnalysis.hh"
#include "clam/SeaDsaHeapAbstraction.hh"
#include "clam/Support/Debug.hh"
#include "clam/Support/NameValues.hh"
#include "clam/crab/crab_domains.hh"
#include "ClamQueryCache.hh"
#include "crab/path_analyzer.hpp"
#include "crab/printer.hpp"

#include "seadsa/AllocWrapInfo.hh"
#include "seadsa/CompleteCallGraph.hh"
#include "seadsa/DsaLibFuncInfo.hh"
#include "seadsa/InitializePasses.hh"
#include "seadsa/support/Debug.h"

#include "crab/config.h"
#include "crab/analysis/bwd_analyzer.hpp"
#include "crab/analysis/dataflow/assumptions.hpp"
#include "crab/analysis/dataflow/assertion_crawler.hpp"
#include "crab/analysis/fwd_analyzer.hpp"
#include "crab/analysis/inter/top_down_inter_analyzer.hpp"
#include "crab/cfg/cfg_to_dot.hpp"
#include "crab/cg/cg.hpp"
#include "crab/cg/cg_bgl.hpp"
#include "crab/checkers/assertion.hpp"
#include "crab/checkers/checker.hpp"
#include "crab/support/debug.hpp"
#include "crab/support/stats.hpp"

#include <functional>
#include <memory>
#include <unordered_map>

using namespace llvm;
using namespace clam;

#include "ClamOptions.def"

namespace clam {

/** =========== Begin typedefs ==========**/
using checks_db_t = typename IntraClam::checks_db_t;
using abs_dom_map_t = typename IntraClam::abs_dom_map_t;
using lin_csts_map_t = typename IntraClam::lin_csts_map_t;
using edges_set =
      std::set<std::pair<const llvm::BasicBlock *, const llvm::BasicBlock *>>;
// -- live symbols
using liveness_t = crab::analyzer::live_and_dead_analysis<cfg_ref_t>;
using liveness_map_t = std::unordered_map<cfg_ref_t, const liveness_t *>;
// -- forward/backward analyzer for intra-procedural analysis
using intra_analyzer_t =
    crab::analyzer::intra_forward_backward_analyzer<cfg_ref_t,
                                                    clam_abstract_domain>;
// -- intra property checker
using intra_checker_t = crab::checker::intra_checker<intra_analyzer_t>;
using assertion_property_checker_t =
    crab::checker::assert_property_checker<intra_analyzer_t>;
// -- inter-procedural analysis
using inter_params_t =
    crab::analyzer::top_down_inter_analyzer_parameters<cg_t>;
using inter_analyzer_t =
    crab::analyzer::top_down_inter_analyzer<cg_t, clam_abstract_domain>;
// -- path analyzer
using path_analyzer_t =
    crab::analyzer::path_analyzer<cfg_ref_t, clam_abstract_domain>;
// -- for pretty-printing results
using block_annotation_t = crab_pretty_printer::block_annotation; // super class
using invariant_annotation_t = crab_pretty_printer::invariant_annotation;
using unproven_assume_annotation_t = crab_pretty_printer::unproven_assumption_annotation;
<<<<<<< HEAD
//using assumption_analysis_t = crab::analyzer::assumption_naive_analysis<cfg_ref_t>;
using assumption_analysis_t = crab::analyzer::assumption_dataflow_analysis<cfg_ref_t>;
=======
using voi_annotation_t = crab_pretty_printer::voi_annotation;  
//using assumption_analysis_t = crab::analyzer::assumption_naive_analysis<cfg_ref_t>;
using assumption_analysis_t = crab::analyzer::assumption_dataflow_analysis<cfg_ref_t>;
using voi_analysis_t = crab::analyzer::inter_assertion_crawler<cg_t>;
>>>>>>> 9bd6adac
/** =========== End typedefs =============**/

class AnalysisResults {
  using edges_set =
      std::set<std::pair<const llvm::BasicBlock *, const llvm::BasicBlock *>>;

public:
  // invariants that hold at the entry of a block
  abs_dom_map_t &premap;
  // invariants that hold at the exit of a block
  abs_dom_map_t &postmap;
  // infeasible edges 
  edges_set &infeasible_edges;
  // database with all the checks
  checks_db_t &checksdb;

  AnalysisResults(abs_dom_map_t &pre, abs_dom_map_t &post,
                  edges_set &false_edges, checks_db_t &db)
      : premap(pre), postmap(post), infeasible_edges(false_edges),
        checksdb(db) {}
};

static bool isTrackable(const Function &fun) {
  return !fun.isDeclaration() && !fun.empty() && !fun.isVarArg();
}

/** return invariant for block in table but filtering out shadow_varnames **/
static llvm::Optional<clam_abstract_domain>
lookup(const abs_dom_map_t &table, const llvm::BasicBlock &block,
       // remove shadow variables
       const std::vector<varname_t> &shadow_varnames) {
  auto it = table.find(&block);
  if (it == table.end()) {
    return llvm::None;
  }

  if (shadow_varnames.empty()) {
    return it->second;
  } else {
    std::vector<var_t> shadow_vars;
    shadow_vars.reserve(shadow_varnames.size());
    for (unsigned i = 0; i < shadow_vars.size(); ++i) {
      // we need to create a typed variable
      shadow_vars.push_back(var_t(shadow_varnames[i], crab::UNK_TYPE, 0));
    }
    clam_abstract_domain copy_invariants(it->second);
    copy_invariants.forget(shadow_vars);
    return copy_invariants;
  }
}

/** update table with pre or post invariants **/
static bool update(abs_dom_map_t &table, const llvm::BasicBlock &block,
                   clam_abstract_domain absval) {
  bool already = false;
  auto it = table.find(&block);
  if (it == table.end()) {
    table.insert(std::make_pair(&block, absval));
  } else {
    it->second = absval;
    already = true;
  }
  return already;
}
  
/**
 * IntraClamImpl: internal implementation of the intra-procedural
 *                analysis.
 **/
class IntraClam;  
class IntraClamImpl {
  friend class IntraClam;
public:
  IntraClamImpl(const Function &fun, CrabBuilderManager &man)
    : m_cfg_builder_man(man), m_cfg_builder(nullptr),
      m_fun(fun), m_vfac(man.getVarFactory()) {

    if (isTrackable(m_fun)) {
      if (!man.hasCfg(m_fun)) {
        CRAB_VERBOSE_IF(1, crab::get_msg_stream()
                               << "Started Crab CFG construction for "
			       << fun.getName().str() << "\n");
        m_cfg_builder = man.mkCfgBuilder(m_fun);
        CRAB_VERBOSE_IF(1, crab::get_msg_stream()
                               << "Finished Crab CFG construction for "
			       << fun.getName().str() << "\n");
      } else {
        m_cfg_builder = man.getCfgBuilder(m_fun);
      }
    } else {
      // CRAB_VERBOSE_IF(1, llvm::outs() << "Cannot build CFG for "
      //                                << fun.getName() << "\n");
    }
  }

  void analyze(AnalysisParams &params, const llvm::BasicBlock *entry,
               // assumptions can be provided in abs_dom format or
               // as linear constraints.
               const abs_dom_map_t &abs_dom_assumptions,
               const lin_csts_map_t &lin_csts_assumptions,
               AnalysisResults &results) {

    if (!m_cfg_builder) {
      CRAB_VERBOSE_IF(1, llvm::outs() << "Skipped analysis for "
                                      << m_fun.getName() << "\n");
      return;
    }

    const liveness_t *live = nullptr;
    if (params.run_liveness || params.dom.isRelational()) {
      // -- run liveness
      m_cfg_builder->computeLiveSymbols();
      if (params.dom.isRelational()) {
        live = m_cfg_builder->getLiveSymbols();
        assert(live);
        unsigned total_live, avg_live_per_blk, max_live_per_blk;
        live->get_stats(total_live, max_live_per_blk, avg_live_per_blk);
        CRAB_VERBOSE_IF(
            1, crab::outs()
                   << "Max live per block: " << max_live_per_blk << "\n"
                   << "Threshold: " << params.relational_threshold << "\n");
        if (max_live_per_blk > params.relational_threshold) {
          // default domain
          params.dom = CrabDomain::INTERVALS;
        }
      }
    }

    if (CrabBuildOnlyCFG) {
      return;
    }

    if (DomainRegistry::count(params.dom)) {
      crabAnalyze(params, entry, DomainRegistry::at(params.dom),
                  abs_dom_assumptions, lin_csts_assumptions,
                  (params.run_liveness) ? live : nullptr, results);
    } else {
      CLAM_ERROR("Intra-procedural analysis for " << params.dom.name()
                                                  << " not found.");
    }
  }

  bool pathAnalyze(const AnalysisParams &params,
                   const std::vector<const llvm::BasicBlock *> &blocks,
                   bool layered_solving, std::vector<statement_t *> &core,
                   bool populate_inv_map, abs_dom_map_t &post) const {

    assert(m_cfg_builder);
    // build the full path (included internal basic blocks added
    // during the translation to Crab)
    std::vector<basic_block_label_t> path;
    path.reserve(blocks.size());
    for (unsigned i = 0; i < blocks.size(); ++i) {
      path.push_back(m_cfg_builder->getCrabBasicBlock(blocks[i]));
      if (i < blocks.size() - 1) {
        if (const basic_block_label_t *edge_bb =
                m_cfg_builder->getCrabBasicBlock(blocks[i], blocks[i + 1])) {
          path.push_back(*edge_bb);
        }
      }
    }

    bool res = true;
    if (DomainRegistry::count(params.dom)) {
      crabPathAnalyze(path, DomainRegistry::at(params.dom), core,
                      layered_solving, populate_inv_map, post, res);
    } else {
      CLAM_ERROR("Path analysis for  " << params.dom.name() << " not found.");
    }
    return res;
  }

  void clear() {
    m_pre_map.clear();
    m_post_map.clear();
    m_checks_db.clear();
    m_infeasible_edges.clear();
  }
  
private:
  CrabBuilderManager &m_cfg_builder_man;  
  CfgBuilderPtr m_cfg_builder;
  const Function &m_fun;
  variable_factory_t &m_vfac;
  // To store analysis results
  abs_dom_map_t m_pre_map;
  abs_dom_map_t m_post_map;
  edges_set m_infeasible_edges;
  checks_db_t m_checks_db;
  
  void crabAnalyze(const AnalysisParams &params, const BasicBlock *entry,
                   clam_abstract_domain entry_abs,
                   const abs_dom_map_t &abs_dom_assumptions,
                   const lin_csts_map_t &lin_csts_assumptions,
                   const liveness_t *live, AnalysisResults &results) {

    CRAB_VERBOSE_IF(1, auto fdecl = m_cfg_builder->getCfg().get_func_decl();
                    crab::get_msg_stream()
                    << "Running intra-procedural analysis with "
                    << "\"" << entry_abs.domain_name() << "\""
                    << " for " << fdecl.get_func_name() << "  ... \n";);

    // -- run intra-procedural analysis
    intra_analyzer_t analyzer(m_cfg_builder->getCfg(), entry_abs);
    typename intra_analyzer_t::assumption_map_t crab_assumptions;

    // Reconstruct a crab assumption map from an abs_dom_map_t
    for (auto &kv : abs_dom_assumptions) {
      crab_assumptions.insert(
          {m_cfg_builder->getCrabBasicBlock(kv.first), kv.second});
    }

    // Reconstruct a crab assumption map from a lin_csts_map_t
    for (auto &kv : lin_csts_assumptions) {
      clam_abstract_domain absval = entry_abs.make_top();
      absval += kv.second;
      crab_assumptions.insert(
          {m_cfg_builder->getCrabBasicBlock(kv.first), absval});
    }

    analyzer.run(m_cfg_builder->getCrabBasicBlock(entry), entry_abs,
                 !params.run_backward, crab_assumptions, live,
                 params.widening_delay, params.narrowing_iters,
                 params.widening_jumpset);
    CRAB_VERBOSE_IF(1, crab::get_msg_stream()
                           << "Finished intra-procedural analysis.\n");

    // --- checking assertions
    if (params.check == CheckerKind::ASSERTION) {
      CRAB_VERBOSE_IF(1, crab::get_msg_stream()
                             << "Checking assertions ... \n");
      intra_checker_t checker(analyzer,
                              {std::make_shared<assertion_property_checker_t>(
                                  params.check_verbose)});
      checker.run();
      CRAB_VERBOSE_IF(1, llvm::outs() << "Function " << m_fun.getName() << "\n";
                      checker.show(crab::outs()));
      results.checksdb += checker.get_all_checks();
      CRAB_VERBOSE_IF(1, crab::get_msg_stream()
                             << "Finished assert checking.\n");
    }

    // -- store invariants
    if (params.store_invariants || params.print_invars) {
      CRAB_VERBOSE_IF(1, crab::get_msg_stream() << "Storing analysis results.\n");
      for (basic_block_label_t bl :
           llvm::make_range(m_cfg_builder->getCfg().label_begin(),
                            m_cfg_builder->getCfg().label_end())) {
        if (bl.is_edge()) {
          // Note that we use get_post instead of get_pre:
          //   the crab block (bl) has an assume statement corresponding
          //   to the branch condition in the predecessor of the
          //   LLVM edge. We want the invariant *after* the
          //   evaluation of the assume.
          if (analyzer.get_post(bl).is_bottom()) {
            results.infeasible_edges.insert(
                {bl.get_edge().first, bl.get_edge().second});
          }
        } else if (const BasicBlock *B = bl.get_basic_block()) {
          // --- invariants that hold at the entry of the blocks
          update(results.premap, *B, analyzer.get_pre(bl));
          // --- invariants that hold at the exit of the blocks
          update(results.postmap, *B, analyzer.get_post(bl));
        } else {
          // this should be unreachable
          assert(
              false &&
              "A Crab block should correspond to either an LLVM edge or block");
        }
      }
      CRAB_VERBOSE_IF(1, crab::get_msg_stream() << "Finished storing analysis results.\n");
    }

    // -- print all cfg annotations (if any)
    if (params.print_invars || params.print_unjustified_assumptions) {
      std::vector<std::unique_ptr<block_annotation_t>> pool_annotations;
      if (m_cfg_builder->getCfg().has_func_decl()) {
        auto fdecl = m_cfg_builder->getCfg().get_func_decl();
        crab::outs() << "\n" << fdecl << "\n";
      } else {
        llvm::outs() << "\n"
                     << "function " << m_fun.getName() << "\n";
      }
      if (params.print_invars) {
        std::vector<varname_t> shadow_varnames;
        if (!params.keep_shadow_vars) {
          shadow_varnames = std::vector<varname_t>(
              m_vfac.get_shadow_vars().begin(), m_vfac.get_shadow_vars().end());
        }
        pool_annotations.emplace_back(std::make_unique<invariant_annotation_t>(
            results.premap, results.postmap, shadow_varnames, &lookup));
      }

      // XXX: it must be alive when print_annotations is called.
      assumption_analysis_t unproven_assumption_analyzer(
          m_cfg_builder->getCfg());
      if (params.print_unjustified_assumptions) {
        // -- run first the analysis
        unproven_assumption_analyzer.exec();
        pool_annotations.emplace_back(
            std::make_unique<unproven_assume_annotation_t>(
                m_cfg_builder->getCfg(), unproven_assumption_analyzer));
      }
      
      crab_pretty_printer::print_annotations(
          m_cfg_builder->getCfg(), results.checksdb, pool_annotations);
    }

    return;
  }

  // res is false iff the analysis of the path implies bottom
  void crabPathAnalyze(const std::vector<basic_block_label_t> &path,
                       clam_abstract_domain init,
                       std::vector<statement_t *> &core, bool layered_solving,
                       bool populate_inv_map, abs_dom_map_t &post,
                       bool &res) const {
    path_analyzer_t path_analyzer(m_cfg_builder->getCfg(), init);
    res = path_analyzer.solve(path, layered_solving);
    if (populate_inv_map) {
      for (auto n : path) {
        if (const llvm::BasicBlock *bb = n.get_basic_block()) {
          clam_abstract_domain abs_val = path_analyzer.get_fwd_constraints(n);
          post.insert({bb, abs_val});
          if (abs_val.is_bottom()) {
            // the rest of blocks must be also bottom so we don't
            // bother storing them.
            break;
          }
        }
      }
    }

    if (!res) {
      path_analyzer.get_unsat_core(core);
    }
  }
}; // end class

/**
 *   Begin IntraClam methods
 **/
IntraClam::IntraClam(const Function &fun, CrabBuilderManager &man)
    : m_impl(nullptr) {
  m_impl = std::make_unique<IntraClamImpl>(fun, man);
}

IntraClam::~IntraClam() = default;

void IntraClam::clear() {
  m_impl->clear();
}

CrabBuilderManager &IntraClam::getCfgBuilderMan() {
  return m_impl->m_cfg_builder_man;
}

void IntraClam::analyze(AnalysisParams &params,
                        const abs_dom_map_t &assumptions) {
  AnalysisResults results =
    {m_impl->m_pre_map, m_impl->m_post_map,
     m_impl->m_infeasible_edges,
     m_impl->m_checks_db};
  lin_csts_map_t lin_csts_assumptions;
  m_impl->analyze(params, &(m_impl->m_fun.getEntryBlock()), assumptions,
                  lin_csts_assumptions, results);
}

void IntraClam::analyze(AnalysisParams &params, const llvm::BasicBlock *entry,
                        const abs_dom_map_t &assumptions) {
  AnalysisResults results =
    {m_impl->m_pre_map, m_impl->m_post_map,
     m_impl->m_infeasible_edges,
     m_impl->m_checks_db};
  lin_csts_map_t lin_csts_assumptions;
  m_impl->analyze(params, entry, assumptions, lin_csts_assumptions, results);
}

void IntraClam::analyze(AnalysisParams &params,
                        const lin_csts_map_t &assumptions) {
  AnalysisResults results =
    {m_impl->m_pre_map, m_impl->m_post_map,
     m_impl->m_infeasible_edges,
     m_impl->m_checks_db};
  abs_dom_map_t abs_dom_assumptions;
  m_impl->analyze(params, &(m_impl->m_fun.getEntryBlock()), abs_dom_assumptions,
                  assumptions, results);
}

void IntraClam::analyze(AnalysisParams &params, const llvm::BasicBlock *entry,
                        const lin_csts_map_t &assumptions) {
  AnalysisResults results =
    {m_impl->m_pre_map, m_impl->m_post_map,
     m_impl->m_infeasible_edges,
     m_impl->m_checks_db};
  abs_dom_map_t abs_dom_assumptions;
  m_impl->analyze(params, entry, abs_dom_assumptions, assumptions, results);
}

bool IntraClam::pathAnalyze(const AnalysisParams &params,
                            const std::vector<const llvm::BasicBlock *> &path,
                            bool layered_solving,
                            std::vector<statement_t *> &core) const {
  abs_dom_map_t post_conditions;
  return m_impl->pathAnalyze(params, path, layered_solving, core, false,
                             post_conditions);
}

bool IntraClam::pathAnalyze(const AnalysisParams &params,
                            const std::vector<const llvm::BasicBlock *> &path,
                            bool layered_solving,
                            std::vector<statement_t *> &core,
                            abs_dom_map_t &post_conditions) const {
  return m_impl->pathAnalyze(params, path, layered_solving, core, true,
                             post_conditions);
}

llvm::Optional<clam_abstract_domain>
IntraClam::getPre(const llvm::BasicBlock *block, bool keep_shadows) const {
  std::vector<varname_t> shadows;
  auto &vfac = m_impl->m_cfg_builder_man.getVarFactory();
  if (!keep_shadows)
    shadows = std::vector<varname_t>(vfac.get_shadow_vars().begin(),
                                     vfac.get_shadow_vars().end());
  return lookup(m_impl->m_pre_map, *block, shadows);
}

llvm::Optional<clam_abstract_domain>
IntraClam::getPost(const llvm::BasicBlock *block, bool keep_shadows) const {
  std::vector<varname_t> shadows;
  auto &vfac = m_impl->m_cfg_builder_man.getVarFactory();
  if (!keep_shadows)
    shadows = std::vector<varname_t>(vfac.get_shadow_vars().begin(),
                                     vfac.get_shadow_vars().end());
  return lookup(m_impl->m_post_map, *block, shadows);
}

bool IntraClam::hasFeasibleEdge(const llvm::BasicBlock *b1,
                                const llvm::BasicBlock *b2) const {
  return !(m_impl->m_infeasible_edges.count({b1, b2}) > 0);
}
		     
const checks_db_t &IntraClam::getChecksDB() const {
  return m_impl->m_checks_db;
}
  
/**
 * IntraGlobalClamImpl: internal implementation of the global
 * intra-procedural analysis
 **/
class IntraGlobalClamImpl {
public:  
  IntraGlobalClamImpl(const llvm::Module &module, CrabBuilderManager &man)
    : m_module(module), m_builder_man(man), m_query_cache(m_builder_man) {}

  ~IntraGlobalClamImpl() = default;

  CrabBuilderManager &getCfgBuilderMan() {
    return m_builder_man;
  }

  void clear() {
    m_pre_map.clear();
    m_post_map.clear();
    m_checks_db.clear();
    m_infeasible_edges.clear();  
  }
    

  void analyze(AnalysisParams &params, const abs_dom_map_t &abs_dom_assumptions) {
    if (params.run_inter) {
      CLAM_WARNING("Analysis is intra-procedural but user wants inter-procedural. "
		   << "Running intra-procedural analysis.");
    }
    
    unsigned num_analyzed_funcs = 0;
    CRAB_VERBOSE_IF(1,
		    for (auto &F: m_module) {
		      if (isTrackable(F)) num_analyzed_funcs++;
		    });
    unsigned fun_counter = 1;
    for (auto &F : m_module) {
      if (isTrackable(F)) {
	CRAB_VERBOSE_IF(1, crab::get_msg_stream()
			<< "###Function " << fun_counter << "/"
			<< num_analyzed_funcs << "###\n";);
	++fun_counter;
	IntraClamImpl intra_crab(F, m_builder_man);
	AnalysisResults results =
	  {m_pre_map, m_post_map,
	   m_infeasible_edges, m_checks_db};
	lin_csts_map_t lin_csts_assumptions/*unused*/;
	intra_crab.analyze(params, &F.getEntryBlock(), abs_dom_assumptions,
			   lin_csts_assumptions, results);
      }
    }
    if (params.stats) {
      crab::CrabStats::PrintBrunch(crab::outs());
    }
  }

  Optional<clam_abstract_domain> getPre(const BasicBlock *bb,
					bool keep_shadows) const {
    std::vector<varname_t> shadows;
    if (!keep_shadows)
      shadows = std::vector<varname_t>(
        m_builder_man.getVarFactory().get_shadow_vars().begin(),
        m_builder_man.getVarFactory().get_shadow_vars().end());
    return lookup(m_pre_map, *bb, shadows);
  }
  
  Optional<clam_abstract_domain> getPost(const BasicBlock *bb,
					 bool keep_shadows) const {
    std::vector<varname_t> shadows;
    if (!keep_shadows)
      shadows = std::vector<varname_t>(
        m_builder_man.getVarFactory().get_shadow_vars().begin(),
        m_builder_man.getVarFactory().get_shadow_vars().end());
    return lookup(m_post_map, *bb, shadows);
  }

  const checks_db_t &getChecksDB() const {
    return m_checks_db;
  }

  bool hasFeasibleEdge(const BasicBlock *b1,
                       const BasicBlock *b2) const {
    return !(m_infeasible_edges.count({b1, b2}) > 0);    
  }

  AliasResult alias(const MemoryLocation &l1, const MemoryLocation &l2,
		    AAQueryInfo &AAQI) {
    return m_query_cache.alias(l1, l2, AAQI);
  }
  
  ConstantRange range(const Instruction &I) {
    return m_query_cache.range(I, getPre(I.getParent(), false));
  }
  
  ConstantRange range(const BasicBlock &B, const Value &V) {
    return m_query_cache.range(B, V, getPre(&B, false));
  }

  Optional<ClamQueryAPI::TagVector> tags(const Instruction &I) {
    return m_query_cache.tags(I, getPre(I.getParent(), false));
  }
  
  Optional<ClamQueryAPI::TagVector> tags(const BasicBlock &B, const Value &V) {
    return m_query_cache.tags(B, V, getPre(&B, false));
  }
  
private:
  const llvm::Module& m_module;
  CrabBuilderManager &m_builder_man;
  // To store analysis results
  abs_dom_map_t m_pre_map;
  abs_dom_map_t m_post_map;
  edges_set m_infeasible_edges;
  checks_db_t m_checks_db;
  // To answer analysis queries
  ClamQueryCache m_query_cache;
};
  
/**
 *  InterGlobalClamImpl: internal implementation of the global
 *  inter-procedural analysis.
 **/
class InterGlobalClam;
class InterGlobalClamImpl {
  friend class InterGlobalClam;
public:
  InterGlobalClamImpl(const Module &M, CrabBuilderManager &man)
    : m_cg(nullptr), m_crab_builder_man(man), m_M(M),
      m_query_cache(m_crab_builder_man) {
    std::vector<cfg_ref_t> cfg_ref_vector;
    for (auto const &F : m_M) {
      if (isTrackable(F)) {
        if (!man.hasCfg(F)) {
          m_crab_builder_man.mkCfgBuilder(F);
        }
        cfg_t *cfg = &(m_crab_builder_man.getCfg(F));
        cfg_ref_vector.push_back(*cfg);
      }
    }
    // build call graph
    m_cg = std::make_unique<cg_t>(cfg_ref_vector.begin(), cfg_ref_vector.end());
  }

  void analyze(AnalysisParams &params,
	       const abs_dom_map_t &assumptions) {
    AnalysisResults results =
      {m_pre_map, m_post_map,
       m_infeasible_edges,
       m_checks_db};
    lin_csts_map_t lin_csts_assumptions;
    analyze(params, assumptions, lin_csts_assumptions, results);
    if (params.stats) {
      crab::CrabStats::PrintBrunch(crab::outs());
    }  
  }

  void analyze(AnalysisParams &params,
	       const lin_csts_map_t &assumptions) {
    AnalysisResults results =
      {m_pre_map, m_post_map,
       m_infeasible_edges,
       m_checks_db};
    abs_dom_map_t abs_dom_assumptions;
    analyze(params, abs_dom_assumptions, assumptions, results);
    if (params.stats) {
    crab::CrabStats::PrintBrunch(crab::outs());
    }  
  }

  Optional<clam_abstract_domain>
  getPre(const BasicBlock *block, bool keep_shadows) const {
    std::vector<varname_t> shadows;
    if (!keep_shadows)
      shadows = std::vector<varname_t>(
	m_crab_builder_man.getVarFactory().get_shadow_vars().begin(),
        m_crab_builder_man.getVarFactory().get_shadow_vars().end());
    return lookup(m_pre_map, *block, shadows);
  }

  Optional<clam_abstract_domain>
  getPost(const BasicBlock *block, bool keep_shadows) const {
    std::vector<varname_t> shadows;
    if (!keep_shadows)
      shadows = std::vector<varname_t>(
        m_crab_builder_man.getVarFactory().get_shadow_vars().begin(),
        m_crab_builder_man.getVarFactory().get_shadow_vars().end());
    return lookup(m_post_map, *block, shadows);
  }
  
  AliasResult alias(const MemoryLocation &l1, const MemoryLocation &l2,
		    AAQueryInfo &AAQI) {
    return m_query_cache.alias(l1, l2, AAQI);    
  }
  
  ConstantRange range(const Instruction &I) {
    return m_query_cache.range(I, getPre(I.getParent(), false));    
  }
  
  ConstantRange range(const BasicBlock &B, const Value &V) {
    return m_query_cache.range(B, V, getPre(&B, false));    
  }

  Optional<ClamQueryAPI::TagVector> tags(const Instruction &I) {
    return m_query_cache.tags(I, getPre(I.getParent(), false));
  }
  
  Optional<ClamQueryAPI::TagVector> tags(const BasicBlock &B, const Value &V) {
    return m_query_cache.tags(B, V, getPre(&B, false));
  }
  
  void clear() {
    m_pre_map.clear();
    m_post_map.clear();
    m_checks_db.clear();
    m_infeasible_edges.clear();  
  }
  
private:
  // crab call graph
  std::unique_ptr<cg_t> m_cg;
  // crab cfg builder manager
  CrabBuilderManager &m_crab_builder_man;
  // the LLVM module
  const Module &m_M;
  // live symbols
  liveness_map_t m_live_map;
  // To store analysis results
  abs_dom_map_t m_pre_map;
  abs_dom_map_t m_post_map;
  edges_set m_infeasible_edges;
  checks_db_t m_checks_db;
  // To answer analysis queries
  ClamQueryCache m_query_cache;

  
  basic_block_label_t getCrabBasicBlock(const BasicBlock *bb) const {
    const Function *f = bb->getParent();
    auto builder = m_crab_builder_man.getCfgBuilder(*f);
    return builder->getCrabBasicBlock(bb);
  }

  /** Run inter-procedural analysis on the whole call graph **/  
  void analyze(AnalysisParams &params,
               // assumptions can be provided in abs_dom format or
               // as linear constraints.
               const abs_dom_map_t &abs_dom_assumptions /*unused*/,
               const lin_csts_map_t &lin_csts_assumptions /*unused*/,
               AnalysisResults &results) {

    // If the number of live variables per block is too high we
    // switch to a cheap domain regardless what the user wants.
    CrabDomain::Type absdom = params.dom;

    /* Compute liveness information and choose statically the
       abstract domain */

    if (params.run_liveness || absdom.isRelational()) {
      unsigned max_live_per_blk = 0;
      for (auto cg_node : llvm::make_range(vertices(*m_cg))) {
        const liveness_t *live = nullptr;

        // Get the cfg builder to run liveness
        if (const Function *fun = m_M.getFunction(cg_node.name())) {
          auto cfg_builder = m_crab_builder_man.getCfgBuilder(*fun);
          assert(cfg_builder);
          // run liveness
          cfg_builder->computeLiveSymbols();
          live = cfg_builder->getLiveSymbols();
          // update max number of live variables for whole cg
          unsigned total_live, max_live_per_blk_, avg_live_per_blk;
          live->get_stats(total_live, max_live_per_blk_, avg_live_per_blk);
          max_live_per_blk = std::max(max_live_per_blk, max_live_per_blk_);
        }

        if (absdom.isRelational()) {
          // FIXME: the selection of the final domain is fixed for the
          //        whole program. That is, if there is one function that
          //        exceeds the threshold then the cheaper domain will be
          //        used for all functions. We should be able to change
          //        from one function to another.
          CRAB_VERBOSE_IF(
              1, crab::outs()
                     << "Max live per block: " << max_live_per_blk << "\n"
                     << "Threshold: " << params.relational_threshold << "\n");
          if (max_live_per_blk > params.relational_threshold) {
            // default domain
            absdom = CrabDomain::INTERVALS;
          }
        }

        if (params.run_liveness) {
          m_live_map.insert({cg_node.get_cfg(), live});
        }
      } // end for
    }

    // -- run the interprocedural analysis
    if (!CrabBuildOnlyCFG) {
      ////
      // TODO: pass assumptions to the inter-procedural analysis
      /////
      if (DomainRegistry::count(params.dom)) {
        analyze(params, DomainRegistry::at(params.dom), results);
      } else {
        CLAM_ERROR("Inter-procedural analysis for  " << params.dom.name()
                                                     << " not found");
      }
    }
  }
  
  void analyze(const AnalysisParams &params, clam_abstract_domain init,
               AnalysisResults &results) {

    CRAB_VERBOSE_IF(1, crab::get_msg_stream()
                           << "Running top-down inter-procedural analysis "
                           << "with domain:"
                           << "\"" << init.domain_name() << "\""
                           << "  ...\n";);

    inter_params_t inter_params;
    inter_params.run_checker = (params.check != CheckerKind::NOCHECKS);
    inter_params.checker_verbosity = params.check_verbose;
    inter_params.keep_cc_invariants = false;
    inter_params.keep_invariants =
        params.store_invariants || params.print_invars;
    inter_params.max_call_contexts = params.max_calling_contexts;
    inter_params.exact_summary_reuse = params.exact_summary_reuse;
    inter_params.analyze_recursive_functions =
        params.analyze_recursive_functions;
    inter_params.only_main_as_entry = params.inter_entry_main;
    inter_params.live_map = (params.run_liveness ? &m_live_map : nullptr);
    inter_params.widening_delay = params.widening_delay;
    inter_params.descending_iters = params.narrowing_iters;
    inter_params.thresholds_size = params.widening_jumpset;
    inter_analyzer_t analyzer(*m_cg, init, inter_params);
    analyzer.run(init);
    if (inter_params.run_checker) {
      results.checksdb += analyzer.get_all_checks();
    }

    if (!params.store_invariants && !params.print_invars && !params.print_voi) {
      // nothing else to do
      return;
    }

    std::unique_ptr<voi_analysis_t> voi = nullptr;
    if (params.print_voi) {
      voi.reset(new voi_analysis_t(*m_cg, true /*only data*/, true /*ignore region offsets*/));
      voi->run();
    }
    
    for (auto &n : llvm::make_range(vertices(*m_cg))) {
      cfg_ref_t cfg = n.get_cfg();
      if (const Function *F = m_M.getFunction(n.name())) {
	// -- storing analysis results for F
	CRAB_VERBOSE_IF(1, crab::get_msg_stream()
			<< "Storing analysis results for "
			<< F->getName().str() << ".\n");
	for (basic_block_label_t bl :
               llvm::make_range(cfg.label_begin(), cfg.label_end())) {
	  if (bl.is_edge()) {
	    // Note that we use get_post instead of getPre:
	    //   the crab block (bl) has an assume statement corresponding
	    //   to the branch condition in the predecessor of the
	    //   LLVM edge. We want the invariant *after* the
	    //   evaluation of the assume.
	    if (analyzer.get_post(cfg, bl).is_bottom()) {
	      results.infeasible_edges.insert(
			 {bl.get_edge().first, bl.get_edge().second});
	    }
	  } else if (const BasicBlock *B = bl.get_basic_block()) {
	    // --- invariants that hold at the entry of the blocks
	    auto pre = analyzer.get_pre(cfg, getCrabBasicBlock(B));
	    update(results.premap, *B, pre);
	    // --- invariants that hold at the exit of the blocks
	    auto post = analyzer.get_post(cfg, getCrabBasicBlock(B));
	    update(results.postmap, *B, post);
	  } else {
	    // this should be unreachable
	    assert(false && "A Crab block should correspond to either an "
		   "LLVM edge or block");
	  }
	}
	CRAB_VERBOSE_IF(1, crab::get_msg_stream()
			<< "Finished storing analysis results for "
			<< F->getName().str() << ".\n");


	if ((params.print_invars || params.print_voi) && isTrackable(*F)) {
	  if (cfg.has_func_decl()) {
	    auto fdecl = cfg.get_func_decl();
	    crab::outs() << "\n" << fdecl << "\n";
	  } else {
	    llvm::outs() << "\n" << "function " << F->getName() << "\n";
	  }

	  std::vector<std::unique_ptr<block_annotation_t>> annotations;
<<<<<<< HEAD
	  annotations.emplace_back(std::make_unique<invariant_annotation_t>(
=======
	  // --- print invariants 
	  if (params.print_invars) {
	    std::vector<varname_t> shadow_varnames;
	    if (!params.keep_shadow_vars) {
	      shadow_varnames = std::vector<varname_t>(
                   m_crab_builder_man.getVarFactory().get_shadow_vars().begin(),
                   m_crab_builder_man.getVarFactory().get_shadow_vars().end());
	    }
	    annotations.emplace_back(std::make_unique<invariant_annotation_t>(
>>>>>>> 9bd6adac
                results.premap, results.postmap, shadow_varnames, &lookup));
	  }
	  // -- cone of influence of each assertion
	  if (params.print_voi) {
	    annotations.emplace_back(std::make_unique<voi_annotation_t>(cfg, *voi));
	  }
	  crab_pretty_printer::print_annotations(cfg, results.checksdb, annotations);
	}
      }
    }
    return;
  }
};

  
/*****************************************************************/
/*              Begin IntraGlobalClam methods                    */
/*****************************************************************/ 
IntraGlobalClam::IntraGlobalClam(const Module &module, CrabBuilderManager &man)
  : m_impl(nullptr) {
  m_impl = std::make_unique<IntraGlobalClamImpl>(module, man);
}

IntraGlobalClam::~IntraGlobalClam(){}
  
void IntraGlobalClam::clear() {
  m_impl->clear();
}

CrabBuilderManager &IntraGlobalClam::getCfgBuilderMan() {
  return m_impl->getCfgBuilderMan();
}

void IntraGlobalClam::analyze(AnalysisParams &params,
			      const abs_dom_map_t &abs_dom_assumptions) {
  m_impl->analyze(params, abs_dom_assumptions);
}

Optional<clam_abstract_domain>
IntraGlobalClam::getPre(const BasicBlock *block, bool keep_shadows) const {
  return m_impl->getPre(block, keep_shadows);
}

Optional<clam_abstract_domain>
IntraGlobalClam::getPost(const BasicBlock *block, bool keep_shadows) const {
  return m_impl->getPost(block, keep_shadows);  
}

const checks_db_t &IntraGlobalClam::getChecksDB() const {
  return m_impl->getChecksDB();
}
  
bool IntraGlobalClam::hasFeasibleEdge(const BasicBlock *b1,
				      const BasicBlock *b2) const {
  return m_impl->hasFeasibleEdge(b1, b2);
}

AliasResult IntraGlobalClam::alias(const MemoryLocation &l1, const MemoryLocation &l2,
				   AAQueryInfo &AAQI) {
  return m_impl->alias(l1, l2, AAQI);
}
  
ConstantRange IntraGlobalClam::range(const Instruction &I) {
  return m_impl->range(I);
}
  
ConstantRange IntraGlobalClam::range(const BasicBlock &B, const Value &V) {
  return m_impl->range(B, V);
}

Optional<ClamQueryAPI::TagVector> IntraGlobalClam::tags(const Instruction &I) {
  return m_impl->tags(I);
}

Optional<ClamQueryAPI::TagVector> IntraGlobalClam::tags(const BasicBlock &B, const Value &V) {
  return m_impl->tags(B,V);
}

/*****************************************************************/
/*              Begin InterGlobalClam methods                    */
/*****************************************************************/ 
InterGlobalClam::InterGlobalClam(const Module &module, CrabBuilderManager &man)
  : m_impl(nullptr) {
  m_impl = std::make_unique<InterGlobalClamImpl>(module, man);
}

InterGlobalClam::~InterGlobalClam(){}  
  
void InterGlobalClam::clear() {
  m_impl->clear();
}

CrabBuilderManager &InterGlobalClam::getCfgBuilderMan() {
  return m_impl->m_crab_builder_man;
}

void InterGlobalClam::analyze(AnalysisParams &params,
			      const abs_dom_map_t &assumptions) {
  m_impl->analyze(params, assumptions);
}

void InterGlobalClam::analyze(AnalysisParams &params,
			      const lin_csts_map_t &assumptions) {
  m_impl->analyze(params, assumptions);
}

Optional<clam_abstract_domain>
InterGlobalClam::getPre(const BasicBlock *bb, bool keep_shadows) const {
  return m_impl->getPre(bb, keep_shadows);
}

Optional<clam_abstract_domain>
InterGlobalClam::getPost(const BasicBlock *bb, bool keep_shadows) const {
  return m_impl->getPost(bb, keep_shadows);
}

const checks_db_t &InterGlobalClam::getChecksDB() const {
  return m_impl->m_checks_db;
}

bool InterGlobalClam::hasFeasibleEdge(const BasicBlock *b1,
				      const BasicBlock *b2) const {
  return !(m_impl->m_infeasible_edges.count({b1, b2}) > 0);
}

AliasResult InterGlobalClam::alias(const MemoryLocation &l1, const MemoryLocation &l2,
				   AAQueryInfo &AAQI) {
  return m_impl->alias(l1, l2, AAQI);
}
  
ConstantRange InterGlobalClam::range(const Instruction &I) {
  return m_impl->range(I);
}
  
ConstantRange InterGlobalClam::range(const BasicBlock &B, const Value &V) {
  return m_impl->range(B, V);
}

Optional<ClamQueryAPI::TagVector> InterGlobalClam::tags(const Instruction &I) {
  return m_impl->tags(I);
}

Optional<ClamQueryAPI::TagVector> InterGlobalClam::tags(const BasicBlock &B, const Value &V) {
  return m_impl->tags(B,V);
}

  
/*****************************************************************/
/*                       ClamPass methods                        */
/*****************************************************************/

ClamPass::ClamPass():
  ModulePass(ID), m_cfg_builder_man(nullptr), m_ga(nullptr) {
  // initialize sea-dsa dependencies
  llvm::initializeAllocWrapInfoPass(*llvm::PassRegistry::getPassRegistry());
  llvm::initializeCompleteCallGraphPass(*llvm::PassRegistry::getPassRegistry());
}

void ClamPass::releaseMemory() {
  m_ga->clear();
}

bool ClamPass::runOnModule(Module &M) {
  /// Translate the module to Crab CFGs
  CrabBuilderParams builder_params;
  builder_params.precision_level = CrabTrackLev;
  builder_params.simplify = CrabCFGSimplify;
  builder_params.lower_singleton_aliases = CrabEnableUniqueScalars;
  builder_params.include_useless_havoc = CrabIncludeHavoc;
  builder_params.enable_bignums = CrabEnableBignums;
  builder_params.add_pointer_assumptions = CrabAddPtrAssumptions;
  builder_params.check_only_typed_regions = CrabCheckOnlyTyped;
  builder_params.check_only_noncyclic_regions = CrabCheckOnlyNonCyclic;
  builder_params.print_cfg = CrabPrintCFG;
  builder_params.dot_cfg = CrabDotCFG;
  
  auto &tli = getAnalysis<TargetLibraryInfoWrapperPass>();

  /// Create the CFG builder manager
  std::unique_ptr<HeapAbstraction> mem(new DummyHeapAbstraction());
  switch (CrabHeapAnalysis) {
  case heap_analysis_t::CI_SEA_DSA:
  case heap_analysis_t::CS_SEA_DSA: {
    CRAB_VERBOSE_IF(1, crab::get_msg_stream() << "Started sea-dsa analysis\n";);
    // CallGraph &cg = getAnalysis<CallGraphWrapperPass>().getCallGraph();
    CallGraph &cg =
        getAnalysis<seadsa::CompleteCallGraph>().getCompleteCallGraph();
    seadsa::AllocWrapInfo &allocWrapInfo = getAnalysis<seadsa::AllocWrapInfo>();
    // FIXME: if we pass "this" then allocWrapInfo can be more
    // precise because it can use LoopInfo. However, I get some
    // crash that I need to debug.
    allocWrapInfo.initialize(M, nullptr /*this*/);
    seadsa::DsaLibFuncInfo &dsaLibFuncInfo =
        getAnalysis<seadsa::DsaLibFuncInfo>();

    mem.reset(new SeaDsaHeapAbstraction(
        M, cg, tli, allocWrapInfo, dsaLibFuncInfo,
        (CrabHeapAnalysis == heap_analysis_t::CS_SEA_DSA),
        CrabDsaDisambiguateUnknown, CrabDsaDisambiguatePtrCast,
        CrabDsaDisambiguateExternal));
    CRAB_VERBOSE_IF(1, crab::get_msg_stream()
                           << "Finished sea-dsa analysis\n";);
    break;
  }
  case heap_analysis_t::NONE:
  default:
    CLAM_WARNING("running clam without heap analysis");
  }
  m_cfg_builder_man.reset(
      new CrabBuilderManager(builder_params, tli, std::move(mem)));

  unsigned num_analyzed_funcs = 0;
  CRAB_VERBOSE_IF(
      1,
      for (auto &F
           : M) {
        if (isTrackable(F)) {
          num_analyzed_funcs++;
        }
      } crab::get_msg_stream()
          << "Started clam\n";
      crab::get_msg_stream()
      << "Total number of analyzed functions:" << num_analyzed_funcs << "\n";);

  /// Run the analysis

  m_params.dom = ClamDomain;
  m_params.run_backward = CrabBackward;
  m_params.run_inter = CrabInter;
  m_params.max_calling_contexts = CrabInterMaxSummaries;
  m_params.analyze_recursive_functions = CrabInterRecursiveFunctions;
  m_params.exact_summary_reuse = CrabInterExactSummaryReuse;
  m_params.inter_entry_main = CrabInterStartFromMain;
  m_params.run_liveness = CrabLive;
  m_params.relational_threshold = CrabRelationalThreshold;
  m_params.widening_delay = CrabWideningDelay;
  m_params.narrowing_iters = CrabNarrowingIters;
  m_params.widening_jumpset = CrabWideningJumpSet;
  m_params.stats = crab::CrabStatsFlag /*CrabStats*/;
  m_params.print_invars = CrabPrintInvariants;
  m_params.print_unjustified_assumptions = CrabPrintUnjustifiedAssumptions;
  m_params.print_voi = CrabPrintVoi;
  m_params.store_invariants = CrabStoreInvariants;
  m_params.keep_shadow_vars = CrabKeepShadows;
  m_params.check = CrabCheck;
  m_params.check_verbose = CrabCheckVerbose;

  if (m_params.run_inter) {
    m_ga.reset(new InterGlobalClam(M, *m_cfg_builder_man));
  } else {
    m_ga.reset(new IntraGlobalClam(M, *m_cfg_builder_man));
  }
  abs_dom_map_t abs_dom_assumptions /*no assumptions*/;    
  m_ga->analyze(m_params, abs_dom_assumptions);

  
  if (builder_params.dot_cfg) {
    for (auto &F : M) {
      if (m_cfg_builder_man->hasCfg(F)) {
        cfg_t &cfg = m_cfg_builder_man->getCfg(F);
#if 1
        auto pre_fn = [this](const basic_block_label_t &node)
            -> boost::optional<clam_abstract_domain> {
          if (const BasicBlock *BB = node.get_basic_block()) {
            llvm::Optional<clam_abstract_domain> res = getPre(BB);
            if (res.hasValue()) {
              return res.getValue();
            }
          }
          return boost::optional<clam_abstract_domain>();
        };
        auto post_fn = [this](const basic_block_label_t &node)
            -> boost::optional<clam_abstract_domain> {
          if (const BasicBlock *BB = node.get_basic_block()) {
            llvm::Optional<clam_abstract_domain> res = getPost(BB);
            if (res.hasValue()) {
              return res.getValue();
            }
          }
          return boost::optional<clam_abstract_domain>();
        };

	crab::cfg::cfg_to_dot<cfg_t, clam_abstract_domain>(cfg, pre_fn, post_fn,
							   m_ga->getChecksDB());
#else
	crab::cfg::cfg_to_dot(cfg);
#endif
      }
    }
  }  
  
  if (m_params.check != CheckerKind::NOCHECKS) {
    llvm::outs() << "\n************** ANALYSIS RESULTS ****************\n";
    printChecks(llvm::outs());
    llvm::outs() << "************** ANALYSIS RESULTS END*************\n";

    if (m_params.stats) {
      llvm::outs() << "\n************** BRUNCH STATS ********************\n";
      if (getTotalChecks() == 0) {
        llvm::outs() << "BRUNCH_STAT Result NOCHECKS\n";
      } else if (getTotalErrorChecks() > 0) {
        llvm::outs() << "BRUNCH_STAT Result FALSE\n";
      } else if (getTotalWarningChecks() == 0) {
        llvm::outs() << "BRUNCH_STAT Result TRUE\n";
      } else {
        llvm::outs() << "BRUNCH_STAT Result INCONCLUSIVE\n";
      }
      llvm::outs() << "************** BRUNCH STATS END *****************\n\n";
    }
  }

  return false;
}

void ClamPass::getAnalysisUsage(AnalysisUsage &AU) const {
  AU.setPreservesAll();
  AU.addRequired<TargetLibraryInfoWrapperPass>();

  bool runSeaDsa = (CrabHeapAnalysis == heap_analysis_t::CI_SEA_DSA ||
                    CrabHeapAnalysis == heap_analysis_t::CS_SEA_DSA);

  if (runSeaDsa) {
    // dependency for immutable AllocWrapInfo
    AU.addRequired<LoopInfoWrapperPass>();
    AU.addRequired<seadsa::AllocWrapInfo>();
    AU.addRequired<seadsa::DsaLibFuncInfo>();
  }

  AU.addRequired<UnifyFunctionExitNodes>();
  AU.addRequired<clam::NameValues>();

  // More precise than LLVM callgraph
  AU.addRequired<seadsa::CompleteCallGraph>();
  // AU.addRequired<CallGraphWrapperPass>();
}

/**
 * For clam clients
 **/

ClamGlobalAnalysis& ClamPass::getClamGlobalAnalysis() {
  assert(m_ga);
  return *m_ga;
}

const ClamGlobalAnalysis& ClamPass::getClamGlobalAnalysis() const {
  assert(m_ga);
  return *m_ga;
}

bool ClamPass::hasCfg(llvm::Function &F) {
  return m_cfg_builder_man->hasCfg(F);
}

cfg_ref_t ClamPass::getCfg(llvm::Function &F) {
  assert(m_cfg_builder_man->hasCfg(F));
  return m_cfg_builder_man->getCfg(F);
}

CrabBuilderManager &ClamPass::getCfgBuilderMan() { return *m_cfg_builder_man; }

// return invariants that hold at the entry of block
llvm::Optional<clam_abstract_domain>
ClamPass::getPre(const llvm::BasicBlock *block, bool keep_shadows) const {
  return m_ga->getPre(block, keep_shadows);
}

// return invariants that hold at the exit of block
llvm::Optional<clam_abstract_domain>
ClamPass::getPost(const llvm::BasicBlock *block, bool keep_shadows) const {
  return m_ga->getPost(block, keep_shadows);  
}

bool ClamPass::hasFeasibleEdge(const llvm::BasicBlock *b1,
                               const llvm::BasicBlock *b2) const {
  return m_ga->hasFeasibleEdge(b1, b2);
}

/**
 * For assertion checking
 **/

unsigned ClamPass::getTotalChecks() const {
  return getTotalSafeChecks() + getTotalErrorChecks() + getTotalWarningChecks();
}

unsigned ClamPass::getTotalSafeChecks() const {
  return m_ga->getChecksDB().get_total_safe();
}

unsigned ClamPass::getTotalErrorChecks() const {
  return m_ga->getChecksDB().get_total_error();
}

unsigned ClamPass::getTotalWarningChecks() const {
  return m_ga->getChecksDB().get_total_warning();
}

void ClamPass::printChecks(raw_ostream &o) const {
  unsigned safe = getTotalSafeChecks();
  unsigned unsafe = getTotalErrorChecks();
  unsigned warning = getTotalWarningChecks();
  std::vector<unsigned> cnts = {safe, unsafe, warning};
  unsigned MaxValLen = 0;
  for (auto c : cnts)
    MaxValLen = std::max(MaxValLen, (unsigned)std::to_string(c).size());
  o << std::string((int)MaxValLen - std::to_string(safe).size(), ' ') << safe
    << std::string(2, ' ') << "Number of total safe checks\n"
    << std::string((int)MaxValLen - std::to_string(unsafe).size(), ' ')
    << unsafe << std::string(2, ' ') << "Number of total error checks\n"
    << std::string((int)MaxValLen - std::to_string(warning).size(), ' ')
    << warning << std::string(2, ' ') << "Number of total warning checks\n";
}

#ifdef INCLUDE_ALL_DOMAINS
REGISTER_DOMAIN(CrabDomain::INTERVALS, interval_domain_t)
REGISTER_DOMAIN(CrabDomain::ZONES_SPLIT_DBM, split_dbm_domain_t)
REGISTER_DOMAIN(CrabDomain::DIS_INTERVALS, dis_interval_domain_t)
#if defined(HAVE_APRON) || defined(HAVE_ELINA)
REGISTER_DOMAIN(CrabDomain::OCT, oct_domain_t)
REGISTER_DOMAIN(CrabDomain::PK, pk_domain_t)
#endif
REGISTER_DOMAIN(CrabDomain::INTERVALS_CONGRUENCES, ric_domain_t)
REGISTER_DOMAIN(CrabDomain::TERMS_INTERVALS, term_int_domain_t)
REGISTER_DOMAIN(CrabDomain::TERMS_DIS_INTERVALS, term_dis_int_domain_t)
REGISTER_DOMAIN(CrabDomain::TERMS_ZONES, num_domain_t)
REGISTER_DOMAIN(CrabDomain::SIGN_CONSTANTS, sign_constant_domain_t)
#ifdef HAVE_LDD
REGISTER_DOMAIN(CrabDomain::BOXES, boxes_domain_t)
#endif
REGISTER_DOMAIN(CrabDomain::WRAPPED_INTERVALS, wrapped_interval_domain_t)
#endif

char clam::ClamPass::ID = 0;
} // namespace clam

static RegisterPass<clam::ClamPass> X("clam", "Infer invariants using Crab",
                                      false, false);<|MERGE_RESOLUTION|>--- conflicted
+++ resolved
@@ -92,15 +92,10 @@
 using block_annotation_t = crab_pretty_printer::block_annotation; // super class
 using invariant_annotation_t = crab_pretty_printer::invariant_annotation;
 using unproven_assume_annotation_t = crab_pretty_printer::unproven_assumption_annotation;
-<<<<<<< HEAD
-//using assumption_analysis_t = crab::analyzer::assumption_naive_analysis<cfg_ref_t>;
-using assumption_analysis_t = crab::analyzer::assumption_dataflow_analysis<cfg_ref_t>;
-=======
 using voi_annotation_t = crab_pretty_printer::voi_annotation;  
 //using assumption_analysis_t = crab::analyzer::assumption_naive_analysis<cfg_ref_t>;
 using assumption_analysis_t = crab::analyzer::assumption_dataflow_analysis<cfg_ref_t>;
 using voi_analysis_t = crab::analyzer::inter_assertion_crawler<cg_t>;
->>>>>>> 9bd6adac
 /** =========== End typedefs =============**/
 
 class AnalysisResults {
@@ -943,9 +938,6 @@
 	  }
 
 	  std::vector<std::unique_ptr<block_annotation_t>> annotations;
-<<<<<<< HEAD
-	  annotations.emplace_back(std::make_unique<invariant_annotation_t>(
-=======
 	  // --- print invariants 
 	  if (params.print_invars) {
 	    std::vector<varname_t> shadow_varnames;
@@ -955,7 +947,6 @@
                    m_crab_builder_man.getVarFactory().get_shadow_vars().end());
 	    }
 	    annotations.emplace_back(std::make_unique<invariant_annotation_t>(
->>>>>>> 9bd6adac
                 results.premap, results.postmap, shadow_varnames, &lookup));
 	  }
 	  // -- cone of influence of each assertion
