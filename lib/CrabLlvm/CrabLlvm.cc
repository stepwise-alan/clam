--- conflicted
+++ resolved
@@ -150,18 +150,14 @@
                clEnumValEnd),
    cl::init (tracked_precision::INT));
 
-<<<<<<< HEAD
 
 llvm::cl::opt<bool>
 CrabArrayGraphDomain ("crab-array-graph-dom", 
                       llvm::cl::desc ("Use array graph domain instead of array smashing"),
                       llvm::cl::init (false));
 
-llvm::cl::opt<bool>
-=======
 typedef enum { NONE = 0, ASSERTION = 1, NULLITY = 2} assert_check_kind_t;
 llvm::cl::opt<assert_check_kind_t>
->>>>>>> 56ed3030
 CrabAssertCheck ("crab-assert-check", 
                  llvm::cl::desc ("Check user assertions"),
                  cl::values(
@@ -197,47 +193,6 @@
   RES = (CrabTrackLev == ARR ? analyzeCfg <ARR_DOM> (CFG, F, LIVE) :  \
                                analyzeCfg <BASE_DOM> (CFG, F, LIVE));
 
-<<<<<<< HEAD
-    // #define INTER_ANALYZE(BASE_DOM,ARR_DOM,CG,M,LIVE,RES)                    \
-    // switch (CrabSummDomain){                                                 \
-    // // case TERMS_INTERVALS:                                                  \
-    //   RES = (CrabTrackLev == ARR ?                                         \
-    //          analyzeCg <arr_term_int_domain_t, ARR_DOM> (CG, M, LIVE) :    \
-    //          analyzeCg <term_int_domain_t, BASE_DOM> (CG, M, LIVE)) ;      \
-    //   break;                                                               \
-    // case TERMS_DIS_INTERVALS:                                              \
-    //   RES = (CrabTrackLev == ARR ?                                         \
-    //          analyzeCg <arr_term_dis_int_domain_t, ARR_DOM> (CG, M, LIVE) : \
-    //          analyzeCg <term_dis_int_domain_t, BASE_DOM> (CG, M, LIVE)) ;  \
-    //   break;                                                               \
-    // case ZONES_SPARSE_DBM:                                                 \
-    //   RES = (CrabTrackLev == ARR ?                                         \
-    //          analyzeCg <arr_dbm_domain_t, ARR_DOM> (CG, M, LIVE) :         \
-    //          analyzeCg <dbm_domain_t, BASE_DOM> (CG, M, LIVE)) ;           \
-    //   break;                                                               \
-    // case OPT_OCT_APRON:                                                    \
-    //   RES = (CrabTrackLev == ARR ?                                         \
-    //          analyzeCg <arr_opt_oct_apron_domain_t, ARR_DOM> (CG, M, LIVE) : \
-    //          analyzeCg <opt_oct_apron_domain_t, BASE_DOM> (CG, M, LIVE)) ; \
-    //   break;                                                               \
-    // case TERMS_ZONES:                                                      \
-    //   RES = (CrabTrackLev == ARR ?                                         \
-    //          analyzeCg <arr_num_domain_t, ARR_DOM> (CG, M, LIVE) :         \
-    //          analyzeCg <num_domain_t, BASE_DOM> (CG, M, LIVE)) ;           \
-    //   break;                                                               \
-    // default:                                                               \
-    //   if (CrabSummDomain != ZONES_SPLIT_DBM)                               \
-    //     crab::outs() << "Warning: choosing zones-split to compute summaries\n"; \
-    //   RES = (CrabTrackLev == ARR ?                                         \
-    //          analyzeCg <arr_split_dbm_domain_t, ARR_DOM> (CG, M, LIVE) :   \
-    //          analyzeCg <split_dbm_domain_t, BASE_DOM> (CG, M, LIVE)); } 
-
-  #define INTER_ANALYZE(BASE_DOM,ARR_DOM,CG,M,LIVE,RES)                          \
-  { crab::outs() << "Warning: forcing BU domain to be equal than FWD domain\n";  \
-  RES = (CrabTrackLev == ARR?                                                    \
-         analyzeCg <ARR_DOM, ARR_DOM> (CG, M, LIVE) :                            \
-         analyzeCg <BASE_DOM, BASE_DOM> (CG, M, LIVE)); }            
-=======
   #ifdef SHORTER_COMPILE_TIME
   #define INTER_ANALYZE(BASE_DOM,ARR_DOM,CG,M,LIVE,RES)                    \
   switch (CrabSummDomain){                                                 \
@@ -282,7 +237,6 @@
              analyzeCg <arr_split_dbm_domain_t, ARR_DOM> (CG, M, LIVE) :   \
              analyzeCg <split_dbm_domain_t, BASE_DOM> (CG, M, LIVE)) ; }             
   #endif 
->>>>>>> 56ed3030
 
   bool CrabLlvm::runOnModule (llvm::Module &M) {
     // -- initialize from cli options
@@ -376,20 +330,6 @@
             
       bool change = false; 
       switch (absdom) {
-<<<<<<< HEAD
-      //   case INTERVALS_CONGRUENCES: 
-      //     INTER_ANALYZE (ric_domain_t, arr_ric_domain_t, *cg, M, live_map, change); 
-      //     break;
-      //   case DIS_INTERVALS:
-      //     INTER_ANALYZE (dis_interval_domain_t, arr_dis_interval_domain_t,
-      //                    *cg, M, live_map, change); 
-      //     break;
-        case ZONES_SPLIT_DBM: 
-          if (CrabArrayGraphDomain) 
-          { INTER_ANALYZE (split_dbm_domain_t,arrG_split_dbm_domain_t,*cg,M,live_map,change); }
-          else
-          { INTER_ANALYZE (split_dbm_domain_t,arr_split_dbm_domain_t,*cg,M,live_map,change); }
-=======
         #ifndef SHORTER_COMPILE_TIME
         case INTERVALS_CONGRUENCES: 
           INTER_ANALYZE (ric_domain_t, arr_ric_domain_t, *cg, M, live_map, change); 
@@ -410,8 +350,10 @@
                          *cg,M,live_map,change); 
           break;
         case ZONES_SPLIT_DBM: 
-          INTER_ANALYZE (split_dbm_domain_t, arr_split_dbm_domain_t,
-                         *cg, M, live_map, change); 
+          if (CrabArrayGraphDomain) 
+          { INTER_ANALYZE (split_dbm_domain_t,arrG_split_dbm_domain_t,*cg,M,live_map,change); }
+          else
+          { INTER_ANALYZE (split_dbm_domain_t,arr_split_dbm_domain_t,*cg,M,live_map,change); }
           break;
         case OPT_OCT_APRON:
           INTER_ANALYZE (opt_oct_apron_domain_t,arr_opt_oct_apron_domain_t, 
@@ -422,28 +364,7 @@
           break;
         case TERMS_ZONES: 
           INTER_ANALYZE (num_domain_t,arr_num_domain_t, *cg,M,live_map,change); 
->>>>>>> 56ed3030
           break;
-      //   case ZONES_SPARSE_DBM: 
-      //     INTER_ANALYZE (dbm_domain_t, arr_dbm_domain_t, *cg, M, live_map, change); 
-      //     break;
-      //   case TERMS_INTERVALS:
-      //     INTER_ANALYZE (term_int_domain_t, arr_term_int_domain_t, *cg, M, live_map, change); 
-      //     break;
-      //   case TERMS_DIS_INTERVALS:
-      //     INTER_ANALYZE (term_dis_int_domain_t,arr_term_dis_int_domain_t, 
-      //                    *cg,M,live_map,change); 
-      //     break;
-      //   case OPT_OCT_APRON:
-      //     INTER_ANALYZE (opt_oct_apron_domain_t,arr_opt_oct_apron_domain_t, 
-      //                    *cg, M, live_map, change); 
-      //     break;
-      //   case PK_APRON:
-      //     INTER_ANALYZE (pk_apron_domain_t,arr_pk_apron_domain_t, *cg,M,live_map,change); 
-      //     break;
-      //   case TERMS_ZONES: 
-      //     INTER_ANALYZE (num_domain_t,arr_num_domain_t, *cg,M,live_map,change); 
-      //     break;
         default: 
           if (absdom != INTERVALS)
             crab::outs() << "Warning: either abstract domain not found or "
@@ -451,12 +372,7 @@
                          << "If you think the domain should be found "
                          << "make sure pragma SHORTER_COMPILE_TIME is disabled.\n"
                          << "Running intervals ...\n"; 
-<<<<<<< HEAD
           INTER_ANALYZE (interval_domain_t,arr_interval_domain_t,*cg,M,live_map,change);
-=======
-          INTER_ANALYZE (interval_domain_t,arr_interval_domain_t,
-                         *cg,M,live_map,change);
->>>>>>> 56ed3030
       }
       
       if (CrabStats) {
@@ -543,44 +459,6 @@
     // -- run invariant generator
     bool change=false;
     switch (absdom) {
-<<<<<<< HEAD
-      // case INTERVALS_CONGRUENCES: 
-      //   ANALYZE(ric_domain_t, arr_ric_domain_t, *cfg_ptr, F, *live, change);
-      //   break;
-      // case TERMS_INTERVALS:
-      //   ANALYZE(term_int_domain_t, arr_term_int_domain_t, *cfg_ptr, F, *live, change);
-      //   break;
-      // case TERMS_DIS_INTERVALS:
-      //   ANALYZE(term_dis_int_domain_t, arr_term_dis_int_domain_t, *cfg_ptr, F, *live, change);
-      //   break;
-      case ZONES_SPLIT_DBM: 
-          if (CrabArrayGraphDomain) 
-          { ANALYZE(split_dbm_domain_t, arrG_split_dbm_domain_t, *cfg_ptr, F, *live, change);}
-          else 
-          { ANALYZE(split_dbm_domain_t, arr_split_dbm_domain_t, *cfg_ptr, F, *live, change);}
-          break;
-      // case ZONES_SPARSE_DBM: 
-      //   ANALYZE(dbm_domain_t, arr_dbm_domain_t, *cfg_ptr, F, *live, change);
-      //   break;
-      // case BOXES:
-      //   ANALYZE(boxes_domain_t, arr_boxes_domain_t, *cfg_ptr, F, *live, change);
-      //   break;
-      // case DIS_INTERVALS:
-      //   ANALYZE(dis_interval_domain_t, arr_dis_interval_domain_t, *cfg_ptr, F, *live, change);
-      //   break;
-      // case OPT_OCT_APRON:
-      //   ANALYZE(opt_oct_apron_domain_t, arr_opt_oct_apron_domain_t, *cfg_ptr, F, *live, change);
-      //   break;
-      // case PK_APRON:
-      //   ANALYZE(pk_apron_domain_t, arr_pk_apron_domain_t, *cfg_ptr, F, *live, change);
-      //   break;
-      // case TERMS_ZONES:
-      //   ANALYZE(num_domain_t, arr_num_domain_t, *cfg_ptr, F, *live, change);
-      //   break;
-      default: 
-        if (absdom != INTERVALS)
-          crab::outs() << "WARNING: abstract domain not found. Running intervals ...\n"; 
-=======
       #ifndef SHORTER_COMPILE_TIME
       case INTERVALS_CONGRUENCES: 
         ANALYZE(ric_domain_t, arr_ric_domain_t, *cfg_ptr, F, *live, change);
@@ -599,7 +477,10 @@
         ANALYZE(term_dis_int_domain_t, arr_term_dis_int_domain_t, *cfg_ptr, F, *live, change);
         break;
       case ZONES_SPLIT_DBM: 
-        ANALYZE(split_dbm_domain_t, arr_split_dbm_domain_t, *cfg_ptr, F, *live, change);
+        if (CrabArrayGraphDomain) 
+        { ANALYZE(split_dbm_domain_t, arrG_split_dbm_domain_t, *cfg_ptr, F, *live, change);}
+        else 
+        { ANALYZE(split_dbm_domain_t, arr_split_dbm_domain_t, *cfg_ptr, F, *live, change);}
         break;
       case BOXES:
         ANALYZE(boxes_domain_t, arr_boxes_domain_t, *cfg_ptr, F, *live, change);
@@ -620,7 +501,6 @@
                        << "make sure SHORTER_COMPILE_TIME is disabled.\n"
                        << "Running intervals ...\n"; 
         }
->>>>>>> 56ed3030
         ANALYZE(interval_domain_t, arr_interval_domain_t, *cfg_ptr, F, *live, change);
     }
     
