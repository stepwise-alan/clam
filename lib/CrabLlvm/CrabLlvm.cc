--- conflicted
+++ resolved
@@ -61,15 +61,16 @@
 
 llvm::cl::opt<CrabDomain>
 CrabLlvmDomain("crab-dom",
-<<<<<<< HEAD
                llvm::cl::desc ("Crab abstract domain used to infer invariants"),
                llvm::cl::values 
                (clEnumValN (INTERVALS, "int",
                             "Classical interval domain (default)"),
                 clEnumValN (INTERVALS_CONGRUENCES, "ric",
                             "Reduced product of intervals with congruences"),
-                clEnumValN (TERMS, "term",
+                clEnumValN (TERMS_INTERVALS, "term-int",
                             "Intervals with uninterpreted functions."),
+                clEnumValN (TERMS_DIS_INTERVALS, "term-dis-int",
+                            "Disjunctive Intervals with uninterpreted functions."),
                 clEnumValN (BOXES, "boxes",
                             "Disjunctive intervals based on ldds"),
                 clEnumValN (DIS_INTERVALS, "dis-int",
@@ -94,28 +95,6 @@
                             "New polka using Apron library"),
                 clEnumValEnd),
                llvm::cl::init (INTERVALS));
-=======
-       llvm::cl::desc ("Crab abstract domain used to infer invariants"),
-       llvm::cl::values 
-       (clEnumValN (INTERVALS, "int",
-                    "Classical interval domain (default)"),
-        clEnumValN (INTERVALS_CONGRUENCES, "ric",
-                    "Reduced product of intervals with congruences"),
-        clEnumValN (ZONES , "zones",
-                    "Difference-Bounds Matrix (or Zones) domain"),
-        clEnumValN (BOXES, "boxes",
-                    "Disjunctive intervals based on ldds"),
-        clEnumValN (DIS_INTERVALS, "dis-int",
-                    "Disjunctive intervals based on disjunction completion"),
-        clEnumValN (TERMS_INTERVALS, "term-int",
-                    "Intervals with uninterpreted functions."),
-        clEnumValN (TERMS_DIS_INTERVALS, "term-dis-int",
-                    "Disjunctive Intervals with uninterpreted functions."),
-        clEnumValN (NUM, "num",
-                    "Choose automatically the numerical abstract domain."),
-        clEnumValEnd),
-       llvm::cl::init (INTERVALS));
->>>>>>> a2fcf772
 
 // If domain is num
 llvm::cl::opt<unsigned>
@@ -142,19 +121,16 @@
        llvm::cl::values 
        (clEnumValN (ZONES, "zones",
                     "Difference-Bounds Matrix (or Zones) domain"),
-        clEnumValN (TERMS_INTERVALS, "term-int",
-                    "Intervals with uninterpreted functions."),
-<<<<<<< HEAD
         clEnumValN (SZONES, "szones",
                     "Split Zones domain"),
         clEnumValN (VZONES, "vzones",
                     "Dense Zones with variable packing"),
         clEnumValN (OPT_OCT_APRON, "opt-oct-apron",
                     "Optimized octagons using Elina"),
-=======
+        clEnumValN (TERMS_INTERVALS, "term-int",
+                    "Intervals with uninterpreted functions."),
         clEnumValN (TERMS_DIS_INTERVALS, "term-dis-int",
                     "Disjunctive Intervals with uninterpreted functions."),
->>>>>>> a2fcf772
         clEnumValEnd),
        llvm::cl::init (ZONES));
 
@@ -199,10 +175,27 @@
            runOnCg <arr_term_dis_int_domain_t, ARR_DOM> (CG, LIVE, M) :    \
            runOnCg <term_dis_int_domain_t, BASE_DOM> (CG, LIVE, M)) ;      \
       break;                                                               \
-    default:                                                               \
+    case VZONES:                                                           \
+      RES = (TRACK == ARR ?                                                \
+           runOnCg <arr_vdbm_domain_t, ARR_DOM> (CG, LIVE, M) :            \
+           runOnCg <vdbm_domain_t, BASE_DOM> (CG, LIVE, M)) ;              \
+      break;                                                               \
+    case ZONES:                                                            \
       RES = (TRACK == ARR ?                                                \
            runOnCg <arr_dbm_domain_t, ARR_DOM> (CG, LIVE, M) :             \
-           runOnCg <dbm_domain_t, BASE_DOM> (CG, LIVE, M)) ; }             
+           runOnCg <dbm_domain_t, BASE_DOM> (CG, LIVE, M)) ;               \
+      break;                                                               \
+    case OPT_OCT_APRON:                                                    \
+      RES = (TRACK == ARR ?                                                \
+           runOnCg <arr_opt_oct_apron_domain_t, ARR_DOM> (CG, LIVE, M) :   \
+           runOnCg <opt_oct_apron_domain_t, BASE_DOM> (CG, LIVE, M)) ;     \
+      break;                                                               \
+    default:                                                               \
+      if (CrabSummDomain != SZONES)                                        \
+        std::cerr << "Warning: choosing split zones to compute summaries\n"; \
+      RES = (TRACK == ARR ?                                                \
+           runOnCg <arr_sdbm_domain_t, ARR_DOM> (CG, LIVE, M) :             \
+           runOnCg <sdbm_domain_t, BASE_DOM> (CG, LIVE, M)) ; }             
  
    
   bool CrabLlvm::runOnModule (llvm::Module &M) {
@@ -313,101 +306,29 @@
       bool change = false;
       switch (m_absdom) {
         case INTERVALS_CONGRUENCES: 
-<<<<<<< HEAD
-          switch (CrabSummDomain) {
-            case TERMS:
-              change = (CrabTrackLev == ARR ? 
-                        runOnCg <arr_term_domain_t, arr_ric_domain_t> (cg, live_map, M) : 
-                        runOnCg <term_domain_t, ric_domain_t> (cg, live_map, M)) ; 
-              break;
-            case VZONES: // temporary
-              change = (CrabTrackLev == ARR ? 
-                        runOnCg <arr_vdbm_domain_t, arr_ric_domain_t> (cg, live_map, M) : 
-                        runOnCg <vdbm_domain_t, ric_domain_t> (cg, live_map, M)) ; 
-              break;
-            case ZONES: // temporary
-              change = (CrabTrackLev == ARR ? 
-                        runOnCg <arr_dbm_domain_t, arr_ric_domain_t> (cg, live_map, M) : 
-                        runOnCg <dbm_domain_t, ric_domain_t> (cg, live_map, M)) ; 
-              break;
-            case OPT_OCT_APRON: 
-              change = (CrabTrackLev == ARR ? 
-                        runOnCg <arr_opt_oct_apron_domain_t, arr_ric_domain_t> (cg, live_map, M) : 
-                        runOnCg <opt_oct_apron_domain_t, ric_domain_t> (cg, live_map, M)) ; 
-              break;
-            default:    // szones  
-              if (CrabSummDomain != SZONES)            
-                std::cerr << "Warning: choosing split zones to compute summaries\n";
-              change = (CrabTrackLev == ARR ? 
-                        runOnCg <arr_sdbm_domain_t, arr_ric_domain_t> (cg, live_map, M) : 
-                        runOnCg <sdbm_domain_t, ric_domain_t> (cg, live_map, M)) ; 
-          }          
-          break;
-        case ZONES: 
-          if (CrabSummDomain != ZONES)
-            std::cerr << "Warning: choosing zones to compute summaries\n";
-          change = (CrabTrackLev == ARR ? 
-                    runOnCg <arr_dbm_domain_t, arr_dbm_domain_t> (cg, live_map, M) :  
-                    runOnCg <dbm_domain_t, dbm_domain_t> (cg, live_map, M)) ; 
-          break;
-        case SZONES: 
-          if (CrabSummDomain != SZONES)
-            std::cerr << "Warning: choosing szones to compute summaries\n";
-          change = (CrabTrackLev == ARR ? 
-                    runOnCg <arr_sdbm_domain_t, arr_sdbm_domain_t> (cg, live_map, M) :  
-                    runOnCg <sdbm_domain_t, sdbm_domain_t> (cg, live_map, M)) ; 
-          break;
-        case DZONES: 
-          if (CrabSummDomain != DZONES)
-            std::cerr << "Warning: choosing dzones to compute summaries\n";
-          change = (CrabTrackLev == ARR ? 
-                    runOnCg <arr_ddbm_domain_t, arr_ddbm_domain_t> (cg, live_map, M) :  
-                    runOnCg <ddbm_domain_t, ddbm_domain_t> (cg, live_map, M)) ; 
-          break;
-        case VZONES: 
-          if (CrabSummDomain != VZONES)
-            std::cerr << "Warning: choosing vzones to compute summaries\n";
-          change = (CrabTrackLev == ARR ? 
-                    runOnCg <arr_vdbm_domain_t, arr_vdbm_domain_t> (cg, live_map, M) :  
-                    runOnCg <vdbm_domain_t, vdbm_domain_t> (cg, live_map, M)) ; 
-          break;
-        case TERMS:
-          switch (CrabSummDomain){
-            case TERMS:
-              change = (CrabTrackLev == ARR ? 
-                        runOnCg <arr_term_domain_t, arr_term_domain_t> (cg, live_map, M) : 
-                        runOnCg <term_domain_t, term_domain_t> (cg, live_map, M)) ; 
-              break;
-            case VZONES: // temporary
-              change = (CrabTrackLev == ARR ? 
-                        runOnCg <arr_vdbm_domain_t, arr_term_domain_t> (cg, live_map, M) : 
-                        runOnCg <vdbm_domain_t, term_domain_t> (cg, live_map, M)) ; 
-              break;
-            case ZONES: // temporary
-              change = (CrabTrackLev == ARR ? 
-                        runOnCg <arr_dbm_domain_t, arr_term_domain_t> (cg, live_map, M) : 
-                        runOnCg <dbm_domain_t, term_domain_t> (cg, live_map, M)) ; 
-              break;
-            case OPT_OCT_APRON: 
-              change = (CrabTrackLev == ARR ? 
-                        runOnCg <arr_opt_oct_apron_domain_t, arr_term_domain_t> (cg, live_map, M) : 
-                        runOnCg <opt_oct_apron_domain_t, term_domain_t> (cg, live_map, M)) ; 
-              break;
-            default:    // szones  
-              if (CrabSummDomain != SZONES)                        
-                std::cerr << "Warning: choosing split zones to compute summaries\n";
-              change = (CrabTrackLev == ARR ? 
-                        runOnCg <arr_sdbm_domain_t, arr_term_domain_t> (cg, live_map, M) : 
-                        runOnCg <sdbm_domain_t, term_domain_t> (cg, live_map, M)) ; 
-          }
-=======
           INTER_ANALYZE (CrabSummDomain,ric_domain_t,arr_ric_domain_t,
+                         CrabTrackLev,cg,M,live_map,change); 
+          break;
+        case DIS_INTERVALS:
+          INTER_ANALYZE (CrabSummDomain,dis_interval_domain_t,arr_dis_interval_domain_t,
                          CrabTrackLev,cg,M,live_map,change); 
           break;
         case ZONES: 
           INTER_ANALYZE (CrabSummDomain,dbm_domain_t,arr_dbm_domain_t,
                          CrabTrackLev,cg,M,live_map,change); 
           break;
+        case SZONES: 
+          INTER_ANALYZE (CrabSummDomain,sdbm_domain_t,arr_sdbm_domain_t,
+                         CrabTrackLev,cg,M,live_map,change); 
+          break;
+        case DZONES: 
+          INTER_ANALYZE (CrabSummDomain,ddbm_domain_t,arr_ddbm_domain_t,
+                         CrabTrackLev,cg,M,live_map,change); 
+          break;
+        case VZONES: 
+          INTER_ANALYZE (CrabSummDomain,vdbm_domain_t,arr_vdbm_domain_t,
+                         CrabTrackLev,cg,M,live_map,change); 
+          break;
         case TERMS_INTERVALS:
           INTER_ANALYZE (CrabSummDomain,term_int_domain_t,arr_term_int_domain_t, 
                          CrabTrackLev,cg,M,live_map,change); 
@@ -415,90 +336,26 @@
         case TERMS_DIS_INTERVALS:
           INTER_ANALYZE (CrabSummDomain,term_dis_int_domain_t,arr_term_dis_int_domain_t, 
                          CrabTrackLev,cg,M,live_map,change); 
->>>>>>> a2fcf772
           break;
         case OCT_APRON:
-          if (CrabSummDomain != OCT_APRON)
-            std::cerr << "Warning: choosing oct-apron to compute summaries\n";
-          change = (CrabTrackLev == ARR ? 
-                    runOnCg <arr_oct_apron_domain_t, arr_oct_apron_domain_t> (cg, live_map, M) : 
-                    runOnCg <oct_apron_domain_t, oct_apron_domain_t> (cg, live_map, M)) ; 
+          INTER_ANALYZE (CrabSummDomain,oct_apron_domain_t,arr_oct_apron_domain_t, 
+                         CrabTrackLev,cg,M,live_map,change); 
           break;
         case OPT_OCT_APRON:
-          if (CrabSummDomain != OPT_OCT_APRON)
-            std::cerr << "Warning: choosing opt-oct-apron to compute summaries\n";
-          change = (CrabTrackLev == ARR ? 
-                    runOnCg <arr_opt_oct_apron_domain_t, arr_opt_oct_apron_domain_t> (cg, live_map, M) : 
-                    runOnCg <opt_oct_apron_domain_t, opt_oct_apron_domain_t> (cg, live_map, M)) ; 
+          INTER_ANALYZE (CrabSummDomain,opt_oct_apron_domain_t,arr_opt_oct_apron_domain_t, 
+                         CrabTrackLev,cg,M,live_map,change); 
           break;
         case PK_APRON:
-          if (CrabSummDomain != PK_APRON)
-            std::cerr << "Warning: choosing pk-apron to compute summaries\n";
-          change = (CrabTrackLev == ARR ? 
-                    runOnCg <arr_pk_apron_domain_t, arr_pk_apron_domain_t> (cg, live_map, M) : 
-                    runOnCg <pk_apron_domain_t, pk_apron_domain_t> (cg, live_map, M)) ; 
-          break;
-        case DIS_INTERVALS:
-<<<<<<< HEAD
-          switch (CrabSummDomain){
-            case TERMS:
-              change = (CrabTrackLev == ARR ? 
-                        runOnCg <arr_term_domain_t, arr_dis_interval_domain_t> (cg, live_map, M) : 
-                        runOnCg <term_domain_t, dis_interval_domain_t> (cg, live_map, M)) ; 
-              break;
-            default:
-              if (CrabSummDomain != SZONES)            
-                std::cerr << "Warning: choosing split zones to compute summaries\n";
-              change = (CrabTrackLev == ARR ? 
-                        runOnCg <arr_sdbm_domain_t, arr_dis_interval_domain_t> (cg, live_map, M) : 
-                        runOnCg <sdbm_domain_t, dis_interval_domain_t> (cg, live_map, M)) ; 
-          }
-=======
-          INTER_ANALYZE (CrabSummDomain,dis_interval_domain_t,arr_dis_interval_domain_t,
-                         CrabTrackLev, cg,M,live_map,change); 
->>>>>>> a2fcf772
-          break;
-        case INTERVALS:  
+          INTER_ANALYZE (CrabSummDomain,pk_apron_domain_t,arr_pk_apron_domain_t, 
+                         CrabTrackLev,cg,M,live_map,change); 
+          break;
         default: 
           if (m_absdom != INTERVALS)
             std::cerr << "Warning: either abstract domain not found or "
                       << "inter-procedural version not implemented. "
-                      << "Running intervals inter-procedurally ...\n"; 
-<<<<<<< HEAD
-          
-          switch (CrabSummDomain){
-            case TERMS:
-              change = (CrabTrackLev == ARR ? 
-                        runOnCg <arr_term_domain_t, arr_interval_domain_t> (cg, live_map, M) : 
-                        runOnCg <term_domain_t, interval_domain_t> (cg, live_map, M)) ; 
-              break;
-            case VZONES: // temporary
-              change = (CrabTrackLev == ARR ? 
-                        runOnCg <arr_vdbm_domain_t, arr_interval_domain_t> (cg, live_map, M) : 
-                        runOnCg <vdbm_domain_t, interval_domain_t> (cg, live_map, M)) ; 
-              break;
-            case ZONES: // temporary
-              change = (CrabTrackLev == ARR ? 
-                        runOnCg <arr_dbm_domain_t, arr_interval_domain_t> (cg, live_map, M) : 
-                        runOnCg <dbm_domain_t, interval_domain_t> (cg, live_map, M)) ; 
-              break;
-            case OPT_OCT_APRON: 
-              change = (CrabTrackLev == ARR ? 
-                        runOnCg <arr_opt_oct_apron_domain_t, arr_interval_domain_t> (cg, live_map, M) : 
-                        runOnCg <opt_oct_apron_domain_t, interval_domain_t> (cg, live_map, M)) ; 
-              break;
-            default:    // szones  
-              if (CrabSummDomain != SZONES)                        
-                std::cerr << "Warning: choosing split zones to compute summaries\n";
-              change = (CrabTrackLev == ARR ? 
-                        runOnCg <arr_sdbm_domain_t, arr_interval_domain_t> (cg, live_map, M) : 
-                        runOnCg <sdbm_domain_t, interval_domain_t> (cg, live_map, M)) ; 
-          }
-=======
-      
+                      << "Running intervals ...\n"; 
           INTER_ANALYZE (CrabSummDomain,interval_domain_t,arr_interval_domain_t,
                          CrabTrackLev,cg,M,live_map,change);
->>>>>>> a2fcf772
       }      
       if (CrabLive) {
         for (auto &p : live_map) {
@@ -601,30 +458,17 @@
       case TERMS_INTERVALS:
         ANALYZE(CrabTrackLev, term_int_domain_t, arr_term_int_domain_t, cfg, F, *live, change);
         break;
-<<<<<<< HEAD
-      case SZONES: 
-        change = (CrabTrackLev == ARR ? 
-                  runOnCfg <arr_sdbm_domain_t> (cfg, F, *live) :  
-                  runOnCfg <sdbm_domain_t> (cfg, F, *live)) ; 
-        break;
-      case DZONES: 
-        change = (CrabTrackLev == ARR ? 
-                  runOnCfg <arr_ddbm_domain_t> (cfg, F, *live) :  
-                  runOnCfg <ddbm_domain_t> (cfg, F, *live)) ; 
-        break;
-      case VZONES: 
-        change = (CrabTrackLev == ARR ? 
-                  runOnCfg <arr_vdbm_domain_t> (cfg, F, *live) :  
-                  runOnCfg <vdbm_domain_t> (cfg, F, *live)) ; 
-        break;
-      case TERMS:
-        change = (CrabTrackLev == ARR ? 
-                  runOnCfg <arr_term_domain_t> (cfg, F, *live) : 
-                  runOnCfg <term_domain_t> (cfg, F, *live)) ; 
-=======
       case TERMS_DIS_INTERVALS:
         ANALYZE(CrabTrackLev, term_dis_int_domain_t, arr_term_dis_int_domain_t, cfg, F, *live, change);
->>>>>>> a2fcf772
+        break;
+      case SZONES: 
+        ANALYZE(CrabTrackLev, sdbm_domain_t, arr_sdbm_domain_t, cfg, F, *live, change);
+        break;
+      case DZONES: 
+        ANALYZE(CrabTrackLev, ddbm_domain_t, arr_ddbm_domain_t, cfg, F, *live, change);
+        break;
+      case VZONES: 
+        ANALYZE(CrabTrackLev, vdbm_domain_t, arr_vdbm_domain_t, cfg, F, *live, change);
         break;
       case BOXES:
         ANALYZE(CrabTrackLev, boxes_domain_t, arr_boxes_domain_t, cfg, F, *live, change);
@@ -633,26 +477,17 @@
         ANALYZE(CrabTrackLev, dis_interval_domain_t, arr_dis_interval_domain_t, cfg, F, *live, change);
         break;
       case INTV_APRON:
-        change = (CrabTrackLev == ARR ? 
-                  runOnCfg <arr_box_apron_domain_t> (cfg, F, *live) : 
-                  runOnCfg <box_apron_domain_t> (cfg, F, *live)) ; 
+        ANALYZE(CrabTrackLev, box_apron_domain_t, arr_box_apron_domain_t, cfg, F, *live, change);
         break;
       case OCT_APRON:
-        change = (CrabTrackLev == ARR ? 
-                  runOnCfg <arr_oct_apron_domain_t> (cfg, F, *live) : 
-                  runOnCfg <oct_apron_domain_t> (cfg, F, *live)) ; 
+        ANALYZE(CrabTrackLev, oct_apron_domain_t, arr_oct_apron_domain_t, cfg, F, *live, change);
         break;
       case OPT_OCT_APRON:
-        change = (CrabTrackLev == ARR ? 
-                  runOnCfg <arr_opt_oct_apron_domain_t> (cfg, F, *live) : 
-                  runOnCfg <opt_oct_apron_domain_t> (cfg, F, *live)) ; 
+        ANALYZE(CrabTrackLev, opt_oct_apron_domain_t, arr_opt_oct_apron_domain_t, cfg, F, *live, change);
         break;
       case PK_APRON:
-        change = (CrabTrackLev == ARR ? 
-                  runOnCfg <arr_pk_apron_domain_t> (cfg, F, *live) : 
-                  runOnCfg <pk_apron_domain_t> (cfg, F, *live)) ; 
-        break;
-      case INTERVALS:  
+        ANALYZE(CrabTrackLev, pk_apron_domain_t, arr_pk_apron_domain_t, cfg, F, *live, change);
+        break;
       default: 
         if (m_absdom != INTERVALS)
           std::cerr << "Warning: abstract domain not found. Running intervals ...\n"; 
