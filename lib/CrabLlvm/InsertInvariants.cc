#include "llvm/Pass.h"
#include "llvm/IR/Module.h"
#include "llvm/IR/Function.h"
#include "llvm/IR/CFG.h"
#include "llvm/IR/DataLayout.h"
#include "llvm/IR/Dominators.h"
#include "llvm/IR/InstVisitor.h"
#include "llvm/IR/IRBuilder.h"
#include "llvm/Analysis/CallGraph.h"
#include "llvm/Analysis/LoopInfo.h"
#include "llvm/Support/raw_ostream.h"
#include "llvm/Support/Debug.h"
#include "llvm/Support/ErrorHandling.h"
#include "llvm/Transforms/Utils/UnifyFunctionExitNodes.h"
#include "llvm/Transforms/Utils/BasicBlockUtils.h"
#include "llvm/Support/CommandLine.h"
#include "llvm/ADT/Statistic.h"

#include "crab_llvm/config.h"
#include "crab_llvm/wrapper_domain.hh"
#include "crab_llvm/Transforms/InsertInvariants.hh"
#include "crab_llvm/CfgBuilder.hh"
#include "crab_llvm/CrabLlvm.hh"
#include "crab/analysis/abs_transformer.hpp"

/* 
 * Instrument LLVM bitcode by inserting invariants computed by Crab.
 * 
 * If the invariant at a given block is false then this pass removes
 * directly the unreachable block. Otherwise, non-false invariants are
 * inserted as special verifier.assume instructions.
 *
 */

using namespace llvm;
using namespace crab_llvm;
using namespace crab::cfg;

enum InvariantsLocation{ NONE
			 , DEAD_CODE
			 , PER_BLOCK
			 , PER_LOOP  			 			 
			 , PER_LOAD			 
			 , ALL       
};
static cl::opt<InvariantsLocation>
InvLoc("crab-add-invariants", 
     cl::desc("Instrument code with invariants at specific location"),
     cl::values(
	 clEnumValN(NONE, "none", "This pass is a non-op"),
         clEnumValN(DEAD_CODE, "dead-code",
	      "Perform dead code elimination (DCE) by removing unreachable blocks and edges"),
         clEnumValN(PER_BLOCK, "block-entry",
	      "DCE + add invariants at the entry of each basic block"),
         clEnumValN(PER_LOOP, "loop-header",
	      "DCE + add invariants only at loop headers"),	 
         clEnumValN(PER_LOAD, "after-load",
	      "DCE + add invariants after each load instruction"),
         clEnumValN(ALL, "all", "DCE + add invariants at all locations (very verbose)")),
     cl::init(NONE));
            
#define DEBUG_TYPE "crab-insert-invars"

STATISTIC(NumDeadBlocks, "Number of dead blocks");
STATISTIC(NumDeadEdges, "Number of dead edges");
STATISTIC(NumInstrBlocks, "Number of blocks instrumented with invariants");
STATISTIC(NumInstrLoads, "Number of load inst instrumented with invariants");

namespace crab_llvm {

char crab_llvm::InsertInvariants::ID = 0;

// helper
inline bool reads_memory(const llvm::BasicBlock& B) {
  for (auto &I: B) {
    if (isa<LoadInst>(&I)) {
      return true;
    }
  }
  return false;
}

struct CodeExpander {
  enum bin_op_t { ADD, SUB, MUL };
  
  Value* mk_bin_op(bin_op_t Op, IRBuilder<>B, 
		   Value *LHS, Value *RHS, const Twine &Name) {
    assert(LHS->getType()->isIntegerTy() &&  RHS->getType()->isIntegerTy());
    switch (Op) {
    case ADD: return  B.CreateAdd(LHS, RHS, Name);
    case SUB: return  B.CreateSub(LHS, RHS, Name);
    case MUL: return  B.CreateMul(LHS, RHS, Name);
    default: ;;
    }
  }
       
  Value* mk_num(number_t n, IntegerType* ty, LLVMContext &ctx) {
    return ConstantInt::get(ty, n.get_str(), 10);
  }

  IntegerType* get_int_type(varname_t var) {
    if (!var.get()) {
      return nullptr;
    } else {
      Type* Ty = (const_cast<Value*>(*(var.get())))->getType();
      if (IntegerType* ITy = dyn_cast<IntegerType>(Ty)) {
	return ITy;
      } 
    }
    return nullptr;
  }
  
  Value* mk_var(varname_t v) {
    if (!v.get()) {
      return nullptr;
    } else {
      return const_cast<Value*>(*(v.get()));
    }
  }
    
  Value* mk_bool(LLVMContext &ctx, bool val) {
    return ConstantInt::get(Type::getInt1Ty(ctx),(val) ? 1U : 0U);
  }

  //! Generate llvm bitcode from a set of linear constraints    
  //  TODO: generate bitcode from disjunctive linear constraints.
  bool gen_code(lin_cst_sys_t csts, IRBuilder<> B, LLVMContext &ctx,
		Function* assumeFn, CallGraph* cg, DominatorTree* DT,
		const Function* insertFun, const Twine &Name = "") {
    bool change = false;
    for (auto cst: csts) {
      if (Value* cst_code = gen_code(cst, B, ctx, DT, Name)) {
	CallInst *ci =  B.CreateCall(assumeFn, cst_code);
	// errs() << "Added " << *ci << " with " << *cst_code << "\n";
	change = true;
	if (cg) {
	  (*cg)[insertFun]->addCalledFunction
	    (CallSite(ci),(*cg)[ci->getCalledFunction()]);
	}
	       
      }
    }
    return change;
  }

  // post: return a value of bool type(Int1Ty) that contains the
  // computation of cst
  Value* gen_code(lin_cst_t cst, IRBuilder<> B, LLVMContext &ctx,
		  DominatorTree* DT, const Twine &Name) {
    if (cst.is_tautology()) {    
      return nullptr; // mk_bool(ctx, true);
    }
      
    if (cst.is_contradiction()) {
      return mk_bool(ctx, false);
    }

    // translate only expressions of LLVM integer type
    IntegerType* ty = nullptr;
    for (auto v: cst.variables()) {
      if (!ty) {
	ty = get_int_type(v.name());
      } else {
	if (ty != get_int_type(v.name())) {
	  ty = nullptr;
	  break;
	}
      }
    }

    if (!ty) {
      return nullptr;
    }

    // more sanity checks before we insert the invariants
    for (auto t : cst.expression()) {
      varname_t v = t.second.name();
      if (Value * vv = mk_var(v)) {
	// cst can contain pointer variables representing their offsets.
	// We ignore them for now.
	if (!vv->getType()->isIntegerTy()) {
	  return nullptr;
	}
	if (Instruction* Def = dyn_cast<Instruction>(vv)) {
	  // check definition of invariant variable dominates the
	  // block where the invariant will be inserted.
	  BasicBlock* User = B.GetInsertBlock();
	  if (Def->getParent() == User && isa<PHINode>(Def)) {
	    // definition is a PHI node and its user is in the same
	    // basic block.  Since we only insert invariants after the
	    // last PHI node, we are ok.
	    continue;
	  } else if (DT && !(DT->dominates(Def, User))) {
	    //llvm::errs() << *Def << " does not dominate its use at block "
	    //             << User->getName() << "\n";
	    return nullptr;
	  }
	}
      } else {
	return nullptr;
      }
    }

    
    auto e = cst.expression() - cst.expression().constant();
    Value * ee = mk_num(number_t("0"), ty, ctx);
    for (auto t : e) {
      number_t n  = t.first;
      if (n == 0) continue; 
      varname_t v = t.second.name();
      Value * vv = mk_var(v);
      assert(vv);
      assert(vv->getType()->isIntegerTy());
      if (n == 1) {
	ee = mk_bin_op(ADD, B, ee, vv, Name);
      } else if (n == -1) {
	ee = mk_bin_op(SUB, B, ee, vv, Name);
      } else {
	ee = mk_bin_op(ADD, B, ee, 
		       mk_bin_op(MUL, B, mk_num(n, ty, ctx), vv, Name), 
		       Name);
      }
    }
      
    number_t c = -cst.expression().constant();
    Value* cc = mk_num(c, ty, ctx);
    if (cst.is_inequality()) {
      return B.CreateICmpSLE(ee, cc, Name);
    } else if (cst.is_equality()) {
      return B.CreateICmpEQ(ee, cc, Name);        
    } else {
      return B.CreateICmpNE(ee, cc, Name);
    }
  }
};


//! Instrument basic block entries.
static bool instrument_block(lin_cst_sys_t csts, llvm::BasicBlock* bb, 
			     LLVMContext &ctx, CallGraph* cg, DominatorTree* DT,
			     Function* assumeFn) {
  
  // If the block is an exit we do not instrument it.
  const ReturnInst *ret = dyn_cast<const ReturnInst>(bb->getTerminator());
  if (ret) return false;

  IRBuilder<> Builder(ctx);
  Builder.SetInsertPoint(bb->getFirstNonPHI());
  CodeExpander g;
  NumInstrBlocks++;
  bool res = g.gen_code(csts, Builder, ctx, assumeFn, cg, DT,
			bb->getParent(), "crab_");
  return res;
}

//! Instrument all load instructions in a basic block.
//
// The instrumentation is a bit involved because Crab gives us
// invariants that hold either at the entry or at the exit of a
// basic block but not at each program point. Thus, we need to take
// the invariants that hold at the entry and propagate (rebuild)
// them locally across the statements of the basic block. This will
// redo some work but it's more efficient than storing all
// invariants at each program point.
template<typename AbsDomain>
static bool instrument_loads(AbsDomain inv, basic_block_t& bb,
			     LLVMContext &ctx, CallGraph* cg, Function* assumeFn) { 
  // -- it will propagate forward inv through the basic block
  //    but ignoring callsites    
  typedef crab::analyzer::intra_abs_transformer<AbsDomain> abs_tr_t; 
  typedef array_load_stmt<number_t,varname_t> array_load_stmt_t;
  typedef ptr_load_stmt<number_t,varname_t> ptr_load_stmt_t;    
    
  IRBuilder<> Builder(ctx);
  bool change=false;
  abs_tr_t vis(&inv);
    
  for (auto &s: bb) {
    s.accept(&vis); //propagate the invariant one statement forward
    const LoadInst* I = nullptr;
    lin_cst_t::variable_set_t load_vs;
    if (s.is_arr_read()) { 
      const array_load_stmt_t* load_stmt = static_cast<const array_load_stmt_t*>(&s);
      if (boost::optional<const Value *> v = load_stmt->lhs().name().get()) {
	I = dyn_cast<const LoadInst>(*v);
	load_vs += load_stmt->lhs();
      }
    }
    else if (s.is_ptr_read()) { 
      const ptr_load_stmt_t* load_stmt = static_cast<const ptr_load_stmt_t*>(&s); 
      if (boost::optional<const Value *> v = load_stmt->lhs().name().get()) {
	load_vs += load_stmt->lhs();
	I = dyn_cast<const LoadInst>(*v);
      }
    }
      
    if (!I) continue;

    if (inv.is_top()) continue;
    // -- Filter out all constraints that do not use x.
    lin_cst_sys_t rel_csts;
    for (auto cst: inv.to_linear_constraint_system()) {
      auto vs = cst.variables();
      if (!(vs & load_vs).empty())
	rel_csts += cst;
    }

    // -- Insert assume's the next after I
    Builder.SetInsertPoint(const_cast<LoadInst*>(I));
    llvm::BasicBlock* InsertBlk = Builder.GetInsertBlock();
    llvm::BasicBlock::iterator InsertPt = Builder.GetInsertPoint();
    InsertPt++; // this is ok because LoadInstr cannot be terminators.
    Builder.SetInsertPoint(InsertBlk, InsertPt);
    CodeExpander g;
    NumInstrLoads++;
    change |= g.gen_code(rel_csts, Builder, ctx, assumeFn, cg, nullptr,
			 I->getParent()->getParent(), "crab_");
  }
  return change;
}

static void removeUnreachableBlock(BasicBlock* BB, LLVMContext& ctx) {
  ++NumDeadBlocks;
<<<<<<< HEAD
  
=======

  TerminatorInst *BBTerm = BB->getTerminator();
>>>>>>> bcc22dcd
  // Loop through all of our successors and make sure they know that one
  // of their predecessors is going away.
  for (BasicBlock *Succ : successors(BB)) {
    Succ->removePredecessor(BB);
  }
  // Zap all the instructions in the block.
  while (!BB->empty()) {
    Instruction &I = BB->back();
    // If this instruction is used, replace uses with an arbitrary value.
    // Because control flow can't get here, we don't care what we replace the
    // value with.  Note that since this block is unreachable, and all values
    // contained within it must dominate their uses, that all uses will
    // eventually be removed (they are themselves dead).
    if (!I.use_empty()) {
      I.replaceAllUsesWith(UndefValue::get(I.getType()));
    }
    BB->getInstList().pop_back();
  }
  // Add unreachable terminator
  BB->getInstList().push_back(new UnreachableInst(ctx));
}

static void removeInfeasibleEdge(BasicBlock* BB, BasicBlock* Succ) {
  ++NumDeadEdges;

  Instruction* TI = BB->getTerminator();
  if (BranchInst* BI = dyn_cast<BranchInst>(TI)) {
    if (BI->isConditional()) {
      // Replace conditional branch with an unconditional one.
      BasicBlock* OnlySucc = nullptr;
      for (unsigned i=0, e=BI->getNumSuccessors(); i<e; ++i) {
	if (BI->getSuccessor(i) == Succ) {
	  continue;
	} else if (!OnlySucc) {
	  OnlySucc = BI->getSuccessor(i);
	} else {
	  OnlySucc = nullptr;
	}
      }
      if (!OnlySucc) return;
      
      BranchInst* NewTI =  BranchInst::Create(OnlySucc, TI);
      TI->replaceAllUsesWith(NewTI);
      TI->eraseFromParent();
      
      // Fix phi nodes of the successor.
      for (PHINode& PHI: Succ->phis()) {
	for (unsigned i=0,e=PHI.getNumIncomingValues();i<e;++i) {
	  if (PHI.getIncomingBlock(i) == BB) {
	    PHI.removeIncomingValue(i);
	  }
	}
      }
    }
  }
}

bool InsertInvariants::runOnModule(Module &M) {
  if (InvLoc == NONE) return false;

  LLVMContext& ctx = M.getContext();
  AttrBuilder B;
  AttributeList as = AttributeList::get(ctx, 
					AttributeList::FunctionIndex,
					B);
  m_assumeFn = dyn_cast<Function>
    (M.getOrInsertFunction("verifier.assume", 
			   as,
			   Type::getVoidTy(ctx),
			   Type::getInt1Ty(ctx)));
    
  CallGraphWrapperPass *cgwp =getAnalysisIfAvailable<CallGraphWrapperPass>();
  if (CallGraph *cg = cgwp ? &cgwp->getCallGraph() : nullptr)
    cg->getOrInsertFunction(m_assumeFn);

  bool change=false;
  for (auto &f : M) {
    change |= runOnFunction(f); 
  }
    
  return change;
}
  
bool InsertInvariants::runOnFunction(Function &F) {
  if (InvLoc == NONE) 
    return false;
    
  if (F.isDeclaration() || F.empty() || F.isVarArg()) 
    return false;

  CrabLlvmPass* crab = &getAnalysis<CrabLlvmPass>();
  
  if (!crab->has_cfg(F))
    return false;

  bool change = false;  
  
  cfg_ref_t cfg = crab->get_cfg(F);
  CallGraphWrapperPass *cgwp = getAnalysisIfAvailable<CallGraphWrapperPass>();
  CallGraph* cg = cgwp ? &cgwp->getCallGraph() : nullptr;
  DominatorTree* DT = ((InvLoc == PER_BLOCK || InvLoc == PER_LOOP || InvLoc == ALL) ?
		       &(getAnalysis<DominatorTreeWrapperPass>(F).getDomTree()) :
		       nullptr);
  LLVMContext& ctx = F.getContext();
  std::vector<BasicBlock*> UnreachableBlocks;
  std::vector<std::pair<BasicBlock*, BasicBlock*>> InfeasibleEdges;
  for (auto &B : F) {

    // -- if the block has an unreachable instruction we skip it.
    bool alread_dead_block = false;
    for (auto &I: B) {
      if (isa<UnreachableInst>(I)) {
	alread_dead_block=true;
	break;
      }
    }
    if (alread_dead_block) continue;

    if (auto pre = crab->get_pre(&B, false /*keep shadows*/)) {
      ///////
      /// First, we do dead code elimination.
      ///////
      
      if (pre->is_bottom()) {
	UnreachableBlocks.push_back(&B);
	continue;
      } else {
	for (BasicBlock *Succ : successors(&B)) {
	  if (!crab->has_feasible_edge(&B, Succ)) {
	    InfeasibleEdges.push_back({&B, Succ});
	  }
	}
      }
      
      if (InvLoc == DEAD_CODE) {
	continue;
      }
    
      ///////
      /// Second, we insert the non-bottom invariants.
      //////
      
      // --- Instrument basic block with invariants
      if (InvLoc == PER_BLOCK || InvLoc == ALL) {
	auto csts = pre->to_linear_constraints();
	change |= instrument_block(csts, &B, F.getContext(), cg, DT, m_assumeFn);
      } else if (InvLoc == PER_LOOP) {
	LoopInfo& LI = getAnalysis<LoopInfoWrapperPass>(F).getLoopInfo();
	if (LI.isLoopHeader(&B)) {
	  auto csts = pre->to_linear_constraints();
	  change |= instrument_block(csts, &B, F.getContext(), cg, DT, m_assumeFn);
	}
      }
    }

    if (InvLoc == PER_LOAD || InvLoc == ALL) {
      // --- Instrument Load instructions
      if (reads_memory(B)) {
	auto pre = crab->get_pre(&B, true /*keep shadows*/);
	if (!pre) continue;
	
	// --- Figure out the type of the wrappee
	switch(pre->getId()) {
        #ifdef HAVE_ALL_DOMAINS  
	case GenericAbsDomWrapper::ric: {
	  ric_domain_t inv;
	  getAbsDomWrappee(pre, inv);
	  change |= instrument_loads(inv, cfg.get_node(&B), F.getContext(), cg, m_assumeFn);
	  break;
	}
	case GenericAbsDomWrapper::term_intv: {
	  term_int_domain_t inv;
	  getAbsDomWrappee(pre, inv);
	  change |= instrument_loads(inv, cfg.get_node(&B), F.getContext(), cg, m_assumeFn);
	  break;
	}	      
        #endif 	    
	case GenericAbsDomWrapper::intv:{
	  interval_domain_t inv;
	  getAbsDomWrappee(pre, inv);
	  change |= instrument_loads(inv, cfg.get_node(&B), F.getContext(), cg, m_assumeFn);
	  break;
	}
	case GenericAbsDomWrapper::split_dbm: {
	  split_dbm_domain_t inv;
	  getAbsDomWrappee(pre, inv);
	  change |= instrument_loads(inv, cfg.get_node(&B), F.getContext(), cg, m_assumeFn);
	  break;
	}
	case GenericAbsDomWrapper::term_dis_intv: {
	  term_dis_int_domain_t inv;
	  getAbsDomWrappee(pre, inv);
	  change |= instrument_loads(inv, cfg.get_node(&B), F.getContext(), cg, m_assumeFn);
	  break;
	}
	case GenericAbsDomWrapper::boxes: {
	  boxes_domain_t inv;
	  getAbsDomWrappee(pre, inv);
	  change |= instrument_loads(inv, cfg.get_node(&B), F.getContext(), cg, m_assumeFn);
	  break;
	}
	case GenericAbsDomWrapper::oct: {
	  oct_domain_t inv;
	  getAbsDomWrappee(pre, inv);
	  change |= instrument_loads(inv, cfg.get_node(&B), F.getContext(), cg, m_assumeFn);
	  break;
	}
	case GenericAbsDomWrapper::pk: {
	  pk_domain_t inv;
	  getAbsDomWrappee(pre, inv);
	  change |= instrument_loads(inv, cfg.get_node(&B), F.getContext(), cg, m_assumeFn);
	  break;
	}
	case GenericAbsDomWrapper::num: {
	  num_domain_t inv;
	  getAbsDomWrappee(pre, inv);
	  change |= instrument_loads(inv, cfg.get_node(&B), F.getContext(), cg, m_assumeFn);
	  break;
	}
	default :
	  report_fatal_error("abstract domain not supported by --crab-add-invariants");
	}
      }
    }
  }

  while (!InfeasibleEdges.empty()) {
    std::pair<BasicBlock*,BasicBlock*> E = InfeasibleEdges.back();
    InfeasibleEdges.pop_back();
    removeInfeasibleEdge(E.first, E.second);
  }
  
  while (!UnreachableBlocks.empty()) {
    BasicBlock* B = UnreachableBlocks.back();
    UnreachableBlocks.pop_back();
    removeUnreachableBlock(B, ctx); 
  }
  
  return change;
}

void InsertInvariants::getAnalysisUsage(AnalysisUsage &AU) const {
  //AU.setPreservesAll();
  AU.addRequired<crab_llvm::CrabLlvmPass>();
  AU.addRequired<UnifyFunctionExitNodes>();
  AU.addRequired<CallGraphWrapperPass>();
  AU.addPreserved<CallGraphWrapperPass>();
  if (InvLoc == PER_BLOCK || InvLoc == PER_LOOP || InvLoc == ALL) {  
    AU.addRequired<DominatorTreeWrapperPass>();
  }  
  if (InvLoc == PER_LOOP) {
    AU.addRequired<LoopInfoWrapperPass>();
  }
} 

} // end namespace 

static RegisterPass<crab_llvm::InsertInvariants> 
X("insert-crab-invs", "Instrument bitcode with invariants inferred by crab", 
  false, false); 
   <|MERGE_RESOLUTION|>--- conflicted
+++ resolved
@@ -321,12 +321,6 @@
 
 static void removeUnreachableBlock(BasicBlock* BB, LLVMContext& ctx) {
   ++NumDeadBlocks;
-<<<<<<< HEAD
-  
-=======
-
-  TerminatorInst *BBTerm = BB->getTerminator();
->>>>>>> bcc22dcd
   // Loop through all of our successors and make sure they know that one
   // of their predecessors is going away.
   for (BasicBlock *Succ : successors(BB)) {
