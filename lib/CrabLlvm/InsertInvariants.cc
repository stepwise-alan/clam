--- conflicted
+++ resolved
@@ -369,24 +369,16 @@
               INSTR_LOAD(dbm_domain_t, pre, cfg.get_node (&B), F.getContext (), cg, change);
               break;
             }
-<<<<<<< HEAD
             case GenericAbsDomWrapper::sdbm: {
-              sdbm_domain_t inv;
-              getAbsDomWrappee (pre, inv);        
-              change |= instrument_loads (inv, cfg.get_node (&B), F.getContext (), cg);
-            }
-            case GenericAbsDomWrapper::term: {
-              term_domain_t inv;
-              getAbsDomWrappee (pre, inv);        
-              change |= instrument_loads (inv, cfg.get_node (&B), F.getContext (), cg);
-=======
+              INSTR_LOAD(sdbm_domain_t, pre, cfg.get_node (&B), F.getContext (), cg, change);
+              break;
+            }
             case GenericAbsDomWrapper::term_intv: {
               INSTR_LOAD(term_int_domain_t, pre, cfg.get_node (&B), F.getContext (), cg, change);
               break;
             }
             case GenericAbsDomWrapper::term_dis_intv: {
               INSTR_LOAD(term_dis_int_domain_t, pre, cfg.get_node (&B), F.getContext (), cg, change);
->>>>>>> a2fcf772
               break;
             }
             case GenericAbsDomWrapper::boxes: {
@@ -405,24 +397,16 @@
               INSTR_LOAD(arr_dbm_domain_t, pre, cfg.get_node (&B), F.getContext (), cg, change);
               break;
             }
+            case GenericAbsDomWrapper::arr_sdbm: {
+              INSTR_LOAD(arr_sdbm_domain_t, pre, cfg.get_node (&B), F.getContext (), cg, change);
+              break;
+            }
             case GenericAbsDomWrapper::arr_term_intv: {
               INSTR_LOAD(arr_term_int_domain_t, pre, cfg.get_node (&B), F.getContext (), cg, change);
               break;
             }
-<<<<<<< HEAD
-            case GenericAbsDomWrapper::arr_sdbm: {
-              arr_sdbm_domain_t inv;
-              getAbsDomWrappee (pre, inv);        
-              change |= instrument_loads (inv, cfg.get_node (&B), F.getContext (), cg);
-            }
-            case GenericAbsDomWrapper::arr_term: {
-              arr_term_domain_t inv;
-              getAbsDomWrappee (pre, inv);        
-              change |= instrument_loads (inv, cfg.get_node (&B), F.getContext (), cg);
-=======
             case GenericAbsDomWrapper::arr_term_dis_intv: {
               INSTR_LOAD(arr_term_dis_int_domain_t, pre, cfg.get_node (&B), F.getContext (), cg, change);
->>>>>>> a2fcf772
               break;
             }
             case GenericAbsDomWrapper::arr_boxes: {
