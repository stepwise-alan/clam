--- conflicted
+++ resolved
@@ -11,30 +11,18 @@
   codegen 
   objcarcopts)
 
-<<<<<<< HEAD
-add_executable(crabllvm-pp crabllvm-pp.cc)
-target_link_libraries (crabllvm-pp PUBLIC
-=======
 add_executable(clam-pp clam-pp.cc)
-target_link_libraries (clam-pp
->>>>>>> 0aebdb7b
+target_link_libraries (clam-pp PUBLIC
   LlvmPasses
   ${LLVM_SEAHORN_LIBS}
  )
 llvm_config (clam-pp ${LLVM_LINK_COMPONENTS})
 install(TARGETS clam-pp RUNTIME DESTINATION bin)
 
-<<<<<<< HEAD
-add_executable(crabllvm crabllvm.cc)
-target_link_libraries (crabllvm PUBLIC
-  CrabLlvmAnalysis 
-  CrabLlvmInstrumentation 
-=======
 add_executable(clam clam.cc)
-target_link_libraries (clam
+target_link_libraries (clam PUBLIC
   ClamAnalysis 
   ClamInstrumentation 
->>>>>>> 0aebdb7b
   LlvmPasses
   ${LLVM_SEAHORN_LIBS}
   ${DSA_LIBS}
